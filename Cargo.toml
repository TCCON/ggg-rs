[package]
name = "ggg-rs"
version = "0.1.0"
edition = "2021"
# Use the newer feature resolving algorithm
resolver = "2"
# See more keys and their definitions at https://doc.rust-lang.org/cargo/reference/manifest.html

[dependencies]
approx = "0.5.1"
chrono = "0.4.23"
clap = {version = "4", features = ["derive"]}
<<<<<<< HEAD
error-stack = "0.3.1"
itertools = "0.11.0"
log = "0.4.20"
log4rs = "1.2.0"
=======
error-stack = "0.4.1"
>>>>>>> c93ae21d
ndarray = "0.15"
# netcdf = "0.8"
# TODO: open an issue on the netCDF repo with the change suggested for add_variable_with_type:
# for some reason, the lifetime bounds are defined differently, which means passing a GroupMut
# into a function without lifetime bounds (`&'f mut netcdf::GroupMut<'g> where f': g'`) won't 
# work with add_variable_with type. Worse, putting those type bounds prevents using the group
# reference multiple times in a for loop.
netcdf = {git = "https://github.com/joshua-laughner/netcdf-rs.git", branch = "suggested-lifetime-bounds-change"}
# Could move behind a feature
plotly = { version = "0.8.3", features = ["kaleido"], optional=true }
<<<<<<< HEAD
regex = "1.9.3"
strum = { version = "0.25.0", features = ["derive"] }
thiserror = "1.0.47"
=======
thiserror = "1.0.50"
>>>>>>> c93ae21d

[features]
default = ["plotting", "static"]
static = ["netcdf/static"]
plotting = ["dep:plotly"]

[lib]

[[bin]]
name = "bin2nc"

[[bin]]
name = "add-nc-flags"

[[bin]]
name = "plot-spt"
required-features = ["plotting"]

[[bin]]
name = "write_private_netcdf"

#[[bin]]
#name = "plot_opus_spectra"
#required-features = ["plotting"]<|MERGE_RESOLUTION|>--- conflicted
+++ resolved
@@ -10,14 +10,10 @@
 approx = "0.5.1"
 chrono = "0.4.23"
 clap = {version = "4", features = ["derive"]}
-<<<<<<< HEAD
-error-stack = "0.3.1"
 itertools = "0.11.0"
 log = "0.4.20"
 log4rs = "1.2.0"
-=======
 error-stack = "0.4.1"
->>>>>>> c93ae21d
 ndarray = "0.15"
 # netcdf = "0.8"
 # TODO: open an issue on the netCDF repo with the change suggested for add_variable_with_type:
@@ -28,13 +24,9 @@
 netcdf = {git = "https://github.com/joshua-laughner/netcdf-rs.git", branch = "suggested-lifetime-bounds-change"}
 # Could move behind a feature
 plotly = { version = "0.8.3", features = ["kaleido"], optional=true }
-<<<<<<< HEAD
 regex = "1.9.3"
 strum = { version = "0.25.0", features = ["derive"] }
-thiserror = "1.0.47"
-=======
 thiserror = "1.0.50"
->>>>>>> c93ae21d
 
 [features]
 default = ["plotting", "static"]
