--- conflicted
+++ resolved
@@ -10,12 +10,7 @@
 approx = "0.5.1"
 chrono = "0.4.23"
 clap = {version = "4", features = ["derive"]}
-<<<<<<< HEAD
 clap-verbosity-flag = "2.2.0"
-=======
-log = "0.4.20"
-log4rs = "1.2.0"
->>>>>>> b6b4fa45
 encoding = "0.2.33"
 itertools = "0.11.0"
 log = "0.4.20"
@@ -23,9 +18,7 @@
 error-stack = "0.4.1"
 fortformat = {git = "https://github.com/joshua-laughner/fortformat", features = ["serde"]}
 ndarray = "0.15"
-<<<<<<< HEAD
 netcdf = {version = "0.9.3", optional=true}
-# netcdf = {git = "https://github.com/joshua-laughner/netcdf-rs.git", optional = true}
 num-traits = "0.2.16"
 pest = "2.7.5"
 pest_derive = "2.7.5"
@@ -37,26 +30,6 @@
 tabled = "0.15.0"
 thiserror = "1.0.50"
 toml = "0.8.8"
-=======
-# netcdf = "0.8"
-# TODO: open an issue on the netCDF repo with the change suggested for add_variable_with_type:
-# for some reason, the lifetime bounds are defined differently, which means passing a GroupMut
-# into a function without lifetime bounds (`&'f mut netcdf::GroupMut<'g> where f': g'`) won't 
-# work with add_variable_with type. Worse, putting those type bounds prevents using the group
-# reference multiple times in a for loop.
-netcdf = {git = "https://github.com/joshua-laughner/netcdf-rs.git", branch = "suggested-lifetime-bounds-change"}
-num-traits = "0.2.16"
-plotly = { version = "0.8.3", features = ["kaleido"], optional=true }
-regex = "1.9.3"
-strum = { version = "0.25.0", features = ["derive"] }
-tabled = "0.14.0"
-thiserror = "1.0.50"
-toml = "0.8.8"
-serde = { version = "1.0.193", features = ["derive"] }
-serde_json = "1.0.108"
-pest = "2.7.5"
-pest_derive = "2.7.5"
->>>>>>> b6b4fa45
 
 [dev-dependencies]
 rstest = "0.18.2"
@@ -88,7 +61,6 @@
 required-features = ["plotting"]
 
 [[bin]]
-<<<<<<< HEAD
 name = "query_output"
 
 [[bin]]
@@ -104,15 +76,6 @@
 [[bin]]
 name = "write_public_netcdf"
 required-features = ["netcdf", "inprogress"]
-=======
-name = "write_private_netcdf"
-
-[[bin]]
-name = "write_public_netcdf"
-
-[[bin]]
-name = "i2s-setup"
->>>>>>> b6b4fa45
 
 #[[bin]]
 #name = "plot_opus_spectra"
