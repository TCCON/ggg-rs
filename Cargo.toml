[package]
name = "ggg-rs"
version = "0.1.0"
edition = "2021"
# Use the newer feature resolving algorithm
resolver = "2"
# See more keys and their definitions at https://doc.rust-lang.org/cargo/reference/manifest.html

[dependencies]
approx = "0.5.1"
chrono = {version = "0.4.23", features=["serde"]}
clap = {version = "4", features = ["derive"]}
clap-verbosity-flag = "2.2.0"
encoding = "0.2.33"
itertools = "0.11.0"
log = "0.4.20"
log4rs = "1.2.0"
error-stack = "0.4.1"
fortformat = {git = "https://github.com/joshua-laughner/fortformat", features = ["serde"]}
<<<<<<< HEAD
ndarray = "0.15"
netcdf = {version = "0.9.3", optional=true}
=======
indexmap = "2.5"
ndarray = {version = "0.15", features = ["approx"]}
netcdf = {version = "0.8", optional=true}
>>>>>>> 2f0df93c
num-traits = "0.2.16"
pest = "2.7.5"
pest_derive = "2.7.5"
plotly = { version = "0.8.3", features = ["kaleido"], optional=true }
regex = "1.9.3"
serde = { version = "1.0.193", features = ["derive"] }
serde_json = "1.0.108"
strum = { version = "0.25.0", features = ["derive"] }
tabled = "0.15.0"
thiserror = "1.0.50"
toml = "0.8.8"
nalgebra = "0.33.0"
lstsq = "0.6.0"

[dev-dependencies]
rstest = "0.18.2"

[features]
inprogress = []
netcdf = ["dep:netcdf"]
static = ["netcdf", "netcdf/static"]
plotting = ["dep:plotly"]

[lib]

[[bin]]
name = "bin2nc"
required-features = ["netcdf"]

[[bin]]
name = "collate_tccon_results"

[[bin]]
name = "apply_tccon_airmass_correction"

[[bin]]
name = "list_spectra"

[[bin]]
name = "add_nc_flags"
required-features = ["netcdf"]

[[bin]]
name = "plot_spt"
required-features = ["plotting"]

[[bin]]
name = "query_output"

[[bin]]
name = "i2s_setup"

[[bin]]
name = "strip_header"

[[bin]]
name = "write_private_netcdf"
required-features = ["netcdf", "inprogress"]

[[bin]]
name = "write_public_netcdf"
required-features = ["netcdf", "inprogress"]

#[[bin]]
#name = "plot_opus_spectra"
#required-features = ["plotting"]<|MERGE_RESOLUTION|>--- conflicted
+++ resolved
@@ -17,14 +17,9 @@
 log4rs = "1.2.0"
 error-stack = "0.4.1"
 fortformat = {git = "https://github.com/joshua-laughner/fortformat", features = ["serde"]}
-<<<<<<< HEAD
-ndarray = "0.15"
-netcdf = {version = "0.9.3", optional=true}
-=======
 indexmap = "2.5"
 ndarray = {version = "0.15", features = ["approx"]}
-netcdf = {version = "0.8", optional=true}
->>>>>>> 2f0df93c
+netcdf = {version = "0.9.3", optional=true}
 num-traits = "0.2.16"
 pest = "2.7.5"
 pest_derive = "2.7.5"
