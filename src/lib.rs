pub mod error;
pub mod utils;
pub mod interpolation;
// TODO: implement parser for fortran format strings.
// pub mod fformat;
pub mod runlogs;
<<<<<<< HEAD
pub mod cit_spectrum_name;
pub mod opus;
pub mod output_files;
=======
pub mod opus;
pub mod i2s;
>>>>>>> 8868af4a
<|MERGE_RESOLUTION|>--- conflicted
+++ resolved
@@ -1,14 +1,8 @@
 pub mod error;
 pub mod utils;
 pub mod interpolation;
-// TODO: implement parser for fortran format strings.
-// pub mod fformat;
 pub mod runlogs;
-<<<<<<< HEAD
 pub mod cit_spectrum_name;
 pub mod opus;
-pub mod output_files;
-=======
-pub mod opus;
 pub mod i2s;
->>>>>>> 8868af4a
+pub mod output_files;