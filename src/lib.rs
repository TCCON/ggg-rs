--- conflicted
+++ resolved
@@ -4,11 +4,7 @@
 // TODO: implement parser for fortran format strings.
 // pub mod fformat;
 pub mod runlogs;
-<<<<<<< HEAD
 pub mod opus;
 pub mod i2s;
-=======
 pub mod cit_spectrum_name;
-pub mod opus;
-pub mod output_files;
->>>>>>> 47000866
+pub mod output_files;