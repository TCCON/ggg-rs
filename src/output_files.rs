use std::collections::HashMap;
use std::fmt::Display;
use std::io::{BufReader, Write};
use std::{path::Path, path::PathBuf, str::FromStr, sync::OnceLock, io::BufRead};

use approx::AbsDiffEq;
use error_stack::ResultExt;
use fortformat::FortFormat;
use itertools::Itertools;
use serde::Deserialize;

use crate::error::{BodyError, FileLocation, HeaderError, WriteError};
use crate::runlogs::RunlogDataRec;
use crate::utils::{self, get_file_shape_info, get_nhead_ncol, CommonHeader, FileBuf, GggError};


pub const POSTPROC_FILL_VALUE: f64 = 9.8765e35;
static PROGRAM_VERSION_REGEX: OnceLock<regex::Regex> = OnceLock::new();
static INPUT_MD5_REGEX: OnceLock<regex::Regex> = OnceLock::new();

pub struct ColInputData {
    pub path: PathBuf,
    pub md5sum: String,
}

impl ColInputData {
    pub fn from_str_opt(s: &str) -> Result<Option<Self>, HeaderError> {
        let me = Self::from_str(s)?;
        if me.path.to_string_lossy() == "-" {
            Ok(None)
        } else {
            Ok(Some(me))
        }
    }
}

impl FromStr for ColInputData {
    type Err = HeaderError;

    fn from_str(s: &str) -> Result<Self, Self::Err> {
        let re = INPUT_MD5_REGEX.get_or_init(|| {
            regex::Regex::new("(?<md5>[0-9a-fA-F]{32})  (?<path>.+)").unwrap()
        });

        let s = s.trim();
        let caps = re.captures(s)
            .ok_or_else(|| HeaderError::ParseError { 
                location: s.into(), 
                cause: "Did not match expected format of 32 hex digit checksum, two spaces, then a path".to_string()
            })?;

        let md5sum = caps["md5"].to_string();
        let path = PathBuf::from(&caps["path"]);

        Ok(Self { path, md5sum })
    }
}

<<<<<<< HEAD

#[derive(Debug, Clone, PartialEq, Eq)]
=======
/// A struct representing the components of a complete GGG program version string
/// as found in the post processing file headers.
#[derive(Debug, PartialEq, Eq)]
>>>>>>> 2f0df93c
pub struct ProgramVersion {
    /// The program name, e.g. "GFIT" or "collate_results"
    pub program: String,
    /// The program version, usually including the word "Version", e.g. "Version 1.0"
    pub version: String,
    /// The date this version was finalized in YYYY-MM-DD format
    pub date: String,
    /// The initials of individuals who contributed to this program, e.g. "GCT" or "GCT,JLL"
    pub authors: String,
}

impl Display for ProgramVersion {
    fn fmt(&self, f: &mut std::fmt::Formatter<'_>) -> std::fmt::Result {
        write!(f, "{:24} {:15} {:10} {}", self.program, self.version, self.date, self.authors)
    }
}

impl FromStr for ProgramVersion {
    type Err = HeaderError;

    fn from_str(s: &str) -> Result<Self, Self::Err> {
        let re = PROGRAM_VERSION_REGEX.get_or_init(|| 
            regex::Regex::new(r"(?<program>\w+)\s+(?<version>[Vv][Ee][Rr][Ss][Ii][Oo][Nn]\s+[\w\.\-]+)\s+(?<date>[\d\-]+)(\s+(?<authors>[\w\,]+))?")
                .expect("Could not compile program version regex")
        );

        let s = s.trim();

        let caps = re.captures(s)
            .ok_or_else(|| HeaderError::ParseError { 
                location: s.into(), 
                cause: "Did not match expected format of program name, version, date, and authors".to_string()
            })?;

        // JLL: I allow authors to be missing because it was in one of the program lines for
        // the AICF work. Might revert to this being required in the future.
        let program = caps["program"].to_string();
        let authors = if let Some(m) = caps.name("authors") {
            m.as_str().to_string()
        } else {
            log::warn!("authors not found in the {program} program version line");
            "".to_string()
        };
        
        Ok(Self { 
            program,
            version: caps["version"].to_owned(), 
            date: caps["date"].to_string(),
            authors
        })
    }
}

pub struct ColFileHeader {
    pub nhead: usize,
    pub ncol: usize,
    pub gfit_version: ProgramVersion,
    pub gsetup_version: ProgramVersion,
    pub data_partition_file: ColInputData,
    pub apriori_file: ColInputData,
    pub runlog_file: ColInputData,
    pub levels_file: ColInputData,
    pub models_dir: PathBuf,
    pub vmrs_dir: PathBuf,
    pub mav_file: ColInputData,
    pub ray_file: ColInputData,
    pub isotopologs_file: ColInputData,
    pub windows_file: ColInputData,
    pub telluric_linelists_md5_file: ColInputData,
    pub solar_linelist_file: Option<ColInputData>,
    pub ak_prefix: PathBuf,
    pub spt_prefix: PathBuf,
    pub col_file: PathBuf,
    pub format: String,
    pub command_line: String,
    pub column_names: Vec<String>
}

/// Return a vector of paths to the `.col` files to read.
/// 
/// The windows will be inferred from the `multiggg_file` and the `.col` files
/// must exist in `run_dir`.
pub fn get_col_files(multiggg_file: &Path, run_dir: &Path) -> Result<Vec<PathBuf>, HeaderError> {
    let col_file_basenames = utils::get_windows_from_multiggg(multiggg_file, true)
        .map_err(|e| HeaderError::custom(format!(
            "could not get windows from multiggg file: {e}"
        )))?;
    let nwin = col_file_basenames.len();

    let mut col_files = vec![];
    let mut missing_files = vec![];
    for basename in col_file_basenames {
        let cf_path = run_dir.join(format!("{basename}.col"));
        if cf_path.exists() {
            col_files.push(cf_path);
        } else {
            missing_files.push(basename);
        }
    }

    if missing_files.is_empty() {
        Ok(col_files)
    } else {
        let missing_str = missing_files.join(", ");
        let msg = format!("Missing {} of {} expected .col files, missing windows were: {missing_str}", missing_files.len(), nwin);
        Err(HeaderError::custom(msg))
    }
}

/// Get a path to one file from the `.col` file headers, error if it differs across files.
/// 
/// `get_file` is a function that takes ownership of a [`ColFileHeader`] and returns the
/// desired path as a [`PathBuf`].
pub fn get_file_from_col_header<F>(col_files: &[PathBuf], run_dir: &Path, get_file: F) -> Result<PathBuf, HeaderError> 
where F: Fn(ColFileHeader) -> PathBuf
{
    if col_files.is_empty() {
        return Err(HeaderError::custom("no .col files found"));
    }

    let mut fbuf = FileBuf::open(&col_files[0])
        .map_err(|e| HeaderError::CouldNotRead { location: col_files[0].clone().into(), cause: e.to_string() })?;

    let first_header = read_col_file_header(&mut fbuf)
        .map_err(|e| HeaderError::CouldNotRead {
            location: col_files[0].clone().into(),
            cause: format!("error reading header: {e}")
        })?;
    let expected_file = get_file(first_header);

    for cfile in &col_files[1..] {
        let mut fbuf = FileBuf::open(cfile)
            .map_err(|e| HeaderError::CouldNotRead {
                location: cfile.to_path_buf().into(),
                cause: format!("could not open this .col file: {e}")
            })?;
        let header = read_col_file_header(&mut fbuf)
            .map_err(|e| HeaderError::CouldNotRead {
                location: cfile.to_path_buf().into(),
                cause: format!("error reading .col file header: {e}")
            })?;
        let new_file = get_file(header);

        if new_file != expected_file {
            return Err(HeaderError::custom(
                format!("mismatched files in .col header: {} gave {}, while {} gave {}",
                (&col_files[0]).display(), expected_file.display(), cfile.display(), new_file.display())
            ))?;
        }
    }

    if expected_file.is_absolute() {
        Ok(expected_file)
    } else {
        Ok(run_dir.join(expected_file))
    }
}

pub fn get_runlog_from_col_files(multiggg_file: &Path, run_dir: &Path) -> Result<PathBuf, HeaderError> {
    let col_files = get_col_files(multiggg_file, run_dir)?;
    let runlog = get_file_from_col_header(&col_files, run_dir, |h| h.runlog_file.path)?;
    Ok(runlog)
}

/// Parse a "format=(...)" or "format:(...)" line from a post processing file header into a [`FortFormat`]
/// 
/// This takes the full line, including the "format:" or "format="; it will split the line on the
/// ":" or "=" and parse the part after that delimiter as the format string.
/// 
/// If `ignore_a1` is `true`, then the first instance of "a1" in the format string will be replaced
/// with a "1x" before parsing. This assumes a string like "(a57,a1,f13.8,23f13.5,0114(1pe13.5))",
/// where the "a1" is present to support some legacy formatting that ggg-rs generally ignores.
/// For deserializing into ggg-rs structures, this almost always needs removed.
fn parse_postproc_format_str(fmt: String, ignore_a1: bool) -> Result<FortFormat, String> {
    let fmt = if ignore_a1 && fmt.contains(",a1,") {
        fmt.replacen("a1,", "1x,", 1)
    } else {
        fmt
    };

    let s = if fmt.contains("=") {
        fmt.split_once("=").unwrap().1
    } else if fmt.contains(":") {
        fmt.split_once(":").unwrap().1
    } else {
        return Err("Expected the format line in the header to contain a '=' or ':'".to_string());
    };

    FortFormat::parse(s).map_err(|e| {
        format!("Could not parse the format string '{s}': {e}")
    })
}
<<<<<<< HEAD
=======
/// Read the header of a tabular file and return the column names.
/// 
/// Given an open file reader that points to the start of a tabular file,
/// this reads the header (and advances the pointer to after the header).
/// The column names are parsed from the final line of the header and returned.
pub fn read_postproc_file_header<F: BufRead>(file: &mut FileBuf<F>) -> error_stack::Result<PostprocFileHeader, HeaderError> {
    let sizes = get_file_shape_info(file, 2)?;
    let nhead = sizes[0];
    let ncol = sizes[1];
    let nrow = sizes.get(2).map(|v| *v);
    let nauxcol = sizes.get(3).map(|v| *v);

    let mut missing_val_line = None;
    let mut format_line = None;
    let mut extra_lines = vec![];
    let mut line = String::new();
    for ihead in 1..nhead {
        line = file.read_header_line()?;
        if line.trim().starts_with("format") {
            format_line = Some(line.clone());
        } else if line.trim().starts_with("missing:") {
            missing_val_line = Some(line.clone());
        } else if ihead < nhead - 1 {
            extra_lines.push(line.clone());
        }
    }

    let format = if let Some(fmt) = format_line {
        parse_postproc_format_str(fmt, true).map_err(|e| {
            HeaderError::ParseError { 
                location: file.path.as_path().into(),
                cause: e }
        })?
    } else {
        return Err(HeaderError::ParseError { location: file.path.as_path().into(), cause: "Could not find format line in header".to_string() }.into());
    };

    let missing = missing_val_line.map(|line| {
        let (_, val) = line.split_once(":").unwrap();
        val.trim().parse::<f64>().map_err(|e| HeaderError::ParseError { 
            location: file.path.clone().into(),
            cause: format!("Missing value could not be parsed as a float ({e})")
        })
    }).transpose()?;

    let column_names = line.trim()
        .split_ascii_whitespace()
        .map(|s| s.to_string())
        .collect_vec();
    Ok(PostprocFileHeader { nhead, ncol, nrow, nauxcol, missing, format, column_names, extra_lines })
}

#[derive(Debug)]
pub struct PostprocFileHeader {
    pub nhead: usize,
    pub ncol: usize,
    pub nrow: Option<usize>,
    pub nauxcol: Option<usize>,
    pub missing: Option<f64>,
    pub format: FortFormat,
    pub column_names: Vec<String>,
    pub extra_lines: Vec<String>,
}
>>>>>>> 2f0df93c

pub fn read_col_file_header<F: BufRead>(file: &mut FileBuf<F>) -> error_stack::Result<ColFileHeader, HeaderError> {
    let (nhead, ncol) = get_nhead_ncol(file)
        .change_context_lazy(|| HeaderError::ParseError {
            location: file.path.as_path().into(), 
            cause: "Could not parse number of header lines and data columns".to_string() 
        })?;

    if nhead != 21 {
        error_stack::bail!(HeaderError::NumLinesMismatch { expected: 21, got: nhead });
    }

    Ok(ColFileHeader { 
        nhead, 
        ncol,
        gfit_version: ProgramVersion::from_str(&file.read_header_line()?)?, 
        gsetup_version: ProgramVersion::from_str(&file.read_header_line()?)?,
        data_partition_file: ColInputData::from_str(&file.read_header_line()?)?,
        apriori_file: ColInputData::from_str(&file.read_header_line()?)?,
        runlog_file: ColInputData::from_str(&file.read_header_line()?)?,
        levels_file: ColInputData::from_str(&file.read_header_line()?)?,
        models_dir: PathBuf::from(&file.read_header_line()?),
        vmrs_dir: PathBuf::from(&file.read_header_line()?),
        mav_file: ColInputData::from_str(&file.read_header_line()?)?,
        ray_file: ColInputData::from_str(&file.read_header_line()?)?,
        isotopologs_file: ColInputData::from_str(&file.read_header_line()?)?,
        windows_file: ColInputData::from_str(&file.read_header_line()?)?,
        telluric_linelists_md5_file: ColInputData::from_str(&file.read_header_line()?)?,
        solar_linelist_file: ColInputData::from_str_opt(&file.read_header_line()?)?,
        ak_prefix: PathBuf::from(&file.read_header_line()?),
        spt_prefix: PathBuf::from(&file.read_header_line()?),
        col_file: PathBuf::from(&file.read_header_line()?),
        format: file.read_header_line()?.trim().to_string(),
        command_line: file.read_header_line()?.trim().to_string(),
        column_names: file.read_header_line()?.split_whitespace().map(|s| s.to_string()).collect_vec()
    })
}

/// The different retrieved quantity types in `.col` files
#[derive(Debug, Clone, Copy)]
pub enum ColRetQuantity {
    /// Airmass
    Am,
    /// Original vertical column
    Ovc,
    /// VMR scale factor
    Vsf,
    /// VMR scale factor uncertainty
    VsfError
}

impl ColRetQuantity {
    /// The name of the data column in the `.col` file for this
    /// quantity and a given gas.
    fn column_name(&self, gas: &str) -> String {
        match self {
            ColRetQuantity::Am => format!("AM_{gas}"),
            ColRetQuantity::Ovc => format!("OVC_{gas}"),
            ColRetQuantity::Vsf => format!("VSF_{gas}"),
            ColRetQuantity::VsfError => format!("VSF_{gas}_error"),
        }
    }
}

/// Data from one row of a `.col` file
#[derive(Debug, serde::Deserialize)]
pub struct ColRow {
    /// Spectrum name
    #[serde(rename = "Spectrum")]
    pub spectrum: String,

    /// Number of iterations
    #[serde(rename = "Nit")]
    pub num_iter: u32,

    /// Continuum level
    #[serde(rename = "CL")]
    pub cont_level: f64,

    /// Continuum tilt (i.e. slope)
    #[serde(rename = "CT")]
    pub cont_tilt: f64,

    /// Continuum curvature (i.e. the quadratic term)
    #[serde(rename = "CC")]
    pub cont_curve: f64,

    /// Frequency shift
    #[serde(rename = "FS")]
    pub freq_shift: f64,

    /// Solar gas stretch
    #[serde(rename = "SG")]
    pub sg_stretch: f64,

    /// Zero level offset
    #[serde(rename = "ZO")]
    pub zlo: f64,

    /// Spectral root mean square residual (observed vs. simulated) divided by the continuum level
    #[serde(rename = "RMS/CL")]
    pub rms_over_cl: f64,

    /// Altitude of the measurement determined by outside pressure
    #[serde(rename = "Zpres")]
    pub zpres: f64,

    /// The retrieved fields for this window; it will have the four fields
    /// of [`ColRetQuantity`] per retrieved gas.
    #[serde(flatten)]
    pub ret_fields: HashMap<String, f64>,

    /// The target gas for this window (i.e. not one retrieved only as an interferent)
    #[serde(skip)]
    primary_gas: String,
}

impl ColRow {
    /// Get one of the retrieved quantities for this window's primary gas.
    /// 
    /// Returns `None` if the required column is not found in the `.col` file.
    /// This shouldn't happen unless something is very wrong, so it can be acceptable
    /// to treat this with an `.expect("...")`.
    pub fn get_primary_gas_quantity(&self, quantity: ColRetQuantity) -> Option<f64> {
        let key = quantity.column_name(&self.primary_gas);
        self.ret_fields.get(&key).map(|v| *v)
    }

    /// Get one of the retrieved quantities for any gas retrieved in this window.
    /// 
    /// Returns `None` if it cannot find the needed column in the `.col` file.
    pub fn get_gas_quanity(&self, gas: &str, quantity: ColRetQuantity) -> Option<f64> {
        let key = quantity.column_name(gas);
        self.ret_fields.get(&key).map(|v| *v)
    }
}

/// An iterator over data rows in a `.col` file; holds the
/// `.col` file open for the duration of the iterator's life.
pub struct ColRowIter {
    lines: std::io::Lines<FileBuf<BufReader<std::fs::File>>>,
    fmt: fortformat::FortFormat,
    colnames: Vec<String>,
    primary_gas: String,
    src_path: PathBuf,
}

impl Iterator for ColRowIter {
    type Item = Result<ColRow, GggError>;

    fn next(&mut self) -> Option<Self::Item> {
        let res = self.lines.next()?
            .map_err(|e| GggError::CouldNotRead { path: self.src_path.clone(), reason: e.to_string() });

        let line = match res {
            Ok(s) => s,
            Err(e) => return Some(Err(e)),
        };

        let mut row: ColRow = match fortformat::from_str_with_fields(&line, &self.fmt, &self.colnames) {
            Ok(r) => r,
            Err(e) => return Some(Err(GggError::DataError { path: self.src_path.clone(), cause: e.to_string() })),
        };

        row.primary_gas = self.primary_gas.clone();
        Some(Ok(row))
    }
}

/// Convenience function to open a `.col` file at `path` and return an iterator over
/// its data rows.
pub fn open_and_iter_col_file(path: &Path) -> error_stack::Result<ColRowIter, BodyError> {
    let mut fbuf = FileBuf::open(path)
        .change_context_lazy(|| BodyError::could_not_read("error opening .col file", Some(path.into()), None, None))?;
    let header = read_col_file_header(&mut fbuf).change_context_lazy(|| {
        BodyError::could_not_read("error getting information from .col file header", Some(path.into()), None, None)
    })?;

    let fmt = fortformat::FortFormat::parse(&header.format)
        .map_err(|e| BodyError::unexpected_format(
            format!("unable to parse Fortran format spec: {e}"), Some(path.into()), None, None
        ))?;

    let (_, ret_gases) = header.command_line.split_once(':').ok_or_else(|| {
        BodyError::unexpected_format("command line is expected to have one colon", Some(path.into()), None, Some(header.command_line.clone()))
    })?;

    let primary_gas = ret_gases.split_whitespace()
        .next()
        .ok_or_else(|| BodyError::unexpected_format(
            "command line is expected to have at least one gas after the colon",
            Some(path.into()), None, Some(header.command_line.clone())))?
        .to_string();

    Ok(ColRowIter {
        lines: fbuf.lines(),
        fmt,
        colnames: header.column_names,
        primary_gas,
        src_path: path.to_path_buf()
    })
}

/// Auxiliary (i.e. non-retrieved) data stored in post-processing files.
#[derive(Debug, serde::Deserialize, serde::Serialize)]
pub struct AuxData {
    pub spectrum: String,
    pub year: f64,
    pub day: f64,
    pub hour: f64,
    pub run: f64,
    pub lat: f64,
    pub long: f64,
    pub zobs: f64,
    pub zmin: f64,
    pub solzen: f64,
    pub azim: f64,
    pub osds: f64,
    pub opd: f64,
    pub fovi: f64,
    pub amal: f64,
    pub graw: f64,
    pub tins: f64,
    pub pins: f64,
    pub tout: f64,
    pub pout: f64,
    pub hout: f64,
    pub sia: f64,
    pub fvsi: f64,
    pub wspd: f64,
    pub wdir: f64,
    pub o2dmf: Option<f64>,
}

impl AuxData {
    /// The names of the fields for this struct.
    /// 
    /// Developers *must* update this when fields are added unless those
    /// fields are not to be serialized or deserialized.
    pub fn postproc_fields_str() -> &'static[&'static str] {
        &["spectrum", "year", "day", "hour", "run", "lat", "long", "zobs", "zmin",
          "solzen", "azim", "osds", "opd", "fovi", "amal", "graw", "tins", "pins",
          "tout", "pout", "hout", "sia", "fvsi", "wspd", "wdir", "o2dmf"]
    }

    /// A fully-owned version of `postproc_fields_str`.
    pub fn postproc_fields_vec() -> Vec<String> {
        Vec::from_iter(Self::postproc_fields_str().into_iter().map(|s| s.to_string()))
    }

    pub fn get_numeric_field(&self, field: &str) -> Option<f64> {
        match field {
            "year" => Some(self.year),
            "day" => Some(self.day),
            "hour" => Some(self.hour),
            "run" => Some(self.run),
            "lat" => Some(self.lat),
            "long" => Some(self.long),
            "zobs" => Some(self.zobs),
            "zmin" => Some(self.zmin),
            "solzen" => Some(self.solzen),
            "azim" => Some(self.azim),
            "osds" => Some(self.osds),
            "opd" => Some(self.opd),
            "fovi" => Some(self.fovi),
            "amal" => Some(self.amal),
            "graw" => Some(self.graw),
            "tins" => Some(self.tins),
            "pins" => Some(self.pins),
            "tout" => Some(self.tout),
            "pout" => Some(self.pout),
            "hout" => Some(self.hout),
            "sia" => Some(self.sia),
            "fvsi" => Some(self.fvsi),
            "wspd" => Some(self.wspd),
            "wdir" => Some(self.wdir),
            _ => None
        }
    }
}

impl From<&RunlogDataRec> for AuxData {
    /// Create an `AuxData` instance from a reference to a [`RunlogDataRec`].
    /// Most values in `AuxData` come from a runlogs; the exceptions are the `run`
    /// value and the `zmin` value. `run` is usually just the 1-based row index in
    /// the output file, and `zmin` is the "Zpres" field of the `.ray` file. These
    /// will be initialized as the postprocessing fill value and should be replaced
    /// before serializing the returned instance.
    fn from(value: &RunlogDataRec) -> Self {
        let (dec_year, dec_doy, dec_hour) = utils::to_decimal_year_day_hour(value.year, value.day, value.hour);
        Self {
            spectrum: value.spectrum_name.to_string(),
            year: dec_year,
            day: dec_doy,
            hour: dec_hour,
            run: POSTPROC_FILL_VALUE,
            lat: value.obs_lat,
            long: value.obs_lon,
            zobs: value.obs_alt,
            zmin: POSTPROC_FILL_VALUE,
            solzen: value.asza,
            azim: value.azim,
            osds: value.osds,
            opd: value.opd,
            fovi: value.fovi,
            amal: value.amal,
            graw: value.delta_nu,
            tins: value.tins,
            pins: value.pins,
            tout: value.tout,
            pout: value.pout,
            hout: value.hout,
            sia: value.sia,
            fvsi: value.fvsi,
            wspd: value.wspd,
            wdir: value.wdir,
            o2dmf: None
        }
    }
}


#[derive(Debug, Clone)]
pub enum PostprocType {
    Vsw,
    Tsw,
    Vav,
    Tav,
    VswAda,
    VavAda,
    VavAdaAia,
    Other(String)
}

impl PostprocType {
    pub fn from_path(path: &Path) -> Option<Self> {
        let name = path.file_name()?.to_string_lossy();
        let (_, ext) = name.split_once(".")?;
        match ext {
            "vsw" => Some(Self::Vsw),
            "tsw" => Some(Self::Tsw),
            "vav" => Some(Self::Vav),
            "tav" => Some(Self::Tav),
            "vsw.ada" => Some(Self::VswAda),
            "vav.ada" => Some(Self::VavAda),
            "vav.ada.aia" => Some(Self::VavAdaAia),
            _ => Some(Self::Other(ext.to_string()))
        }
    }
}

impl Display for PostprocType {
    fn fmt(&self, f: &mut std::fmt::Formatter<'_>) -> std::fmt::Result {
        match self {
            Self::Vsw => write!(f, ".vsw file"),
            Self::Tsw => write!(f, ".tsw file"),
            Self::Vav => write!(f, ".vav file"),
            Self::Tav => write!(f, ".tav file"),
            Self::VswAda => write!(f, ".vsw.ada file"),
            Self::VavAda => write!(f, ".vav.ada file"),
            Self::VavAdaAia => write!(f, ".vav.ada.aia file"),
            Self::Other(ext) => write!(f, "{ext} file")
        }
    }
}

/// One row of data in a postprocessing file.
#[derive(Debug, serde::Deserialize, serde::Serialize)]
pub struct PostprocRow {
    /// Auxiliary (i.e. non-retrieved) data.
    #[serde(flatten)]
    pub auxiliary: AuxData,
    /// Retrieved data (e.g. gas columns or VSFs and their associated errors).
    #[serde(flatten)]
    pub retrieved: HashMap<String, f64>
}

impl PostprocRow {
    /// Initialize a new row with the given auxiliary data and an
    /// empty `retrieved` map.
    pub fn new(aux_data: AuxData) -> Self {
        Self { auxiliary: aux_data, retrieved: HashMap::new() }
    }

    /// Get the value of one of the numeric fields from the row
    pub fn get_numeric_field(&self, field: &str) -> Option<f64> {
        if let Some(value) = self.auxiliary.get_numeric_field(field) {
            Some(value)
        } else {
            self.retrieved.get(field).map(|v| *v)
        }
    }
}

/// An iterator over data rows in a postprocessing text file; holds the
/// file open for the duration of the iterator's life.
pub struct PostprocRowIter {
    lines: std::io::Lines<FileBuf<BufReader<std::fs::File>>>,
    fmt: fortformat::FortFormat,
    colnames: Vec<String>,
    src_path: PathBuf,
}

impl Iterator for PostprocRowIter {
    type Item = Result<PostprocRow, GggError>;

    fn next(&mut self) -> Option<Self::Item> {
        let res = self.lines.next()?
            .map_err(|e| GggError::CouldNotRead { path: self.src_path.clone(), reason: e.to_string() });

        let line = match res {
            Ok(s) => s,
            Err(e) => return Some(Err(e)),
        };

        let row: PostprocRow = match fortformat::from_str_with_fields(&line, &self.fmt, &self.colnames) {
            Ok(r) => r,
            Err(e) => return Some(Err(GggError::DataError { path: self.src_path.clone(), cause: e.to_string() })),
        };

        Some(Ok(row))
    }
}

/// Convenience function to open a postprocessing output file at `path` and
/// return an iterator over its data rows.
pub fn open_and_iter_postproc_file(path: &Path) -> error_stack::Result<(PostprocFileHeader, PostprocRowIter), BodyError> {
    let mut fbuf = FileBuf::open(path)
        .change_context_lazy(|| BodyError::could_not_read("error opening .col file", Some(path.into()), None, None))?;

    let header = PostprocFileHeader::read_postproc_file_header(&mut fbuf).change_context_lazy(|| {
        BodyError::could_not_read("error getting information from postprocessing file header", Some(path.into()), None, None)
    })?;

    let it = PostprocRowIter {
        lines: fbuf.lines(),
        fmt: header.fformat.clone(),
        colnames: header.column_names.clone(),
        src_path: path.to_path_buf()
    };

    Ok((header, it))
}

/// Represents data from a row of any tabular GGG file that has the spectrum name,
/// followed by zero or more floating point values. A column containing the spectrum
/// name will be recognized if it is first and contains "spectrum" (case insensitive)
/// in the column name.
/// 
/// See [`iter_tabular_file`] for how to iterate over rows of such a file.
#[derive(Debug, serde::Deserialize)]
pub struct GenericRow {
    spectrum: String, // would like this to be Option<String>, but that causes the deserialization to fail as of fortformat commit 60d687db8
    #[serde(flatten)]
    data: HashMap<String, f64>,
}

impl GenericRow {
    /// Return the spectrum name for this row. 
    /// Note that this may return an `Option<&str>` in the future,
    /// to accomodate files that do not begin with a spectrum name.
    pub fn spectrum(&self) -> &str {
        &self.spectrum
    }

    /// Get the value of one of the data fields (other than the spectrum).
    /// Returns `None` if that field does not exist.
    pub fn get(&self, field: &str) -> Option<f64> {
        self.data.get(field).map(|v| *v)
    } 
}

/// An iterator over rows of a generic tabular GGG file.
pub struct GenericRowIter {
    lines: std::io::Lines<FileBuf<BufReader<std::fs::File>>>,
    colnames: Vec<String>,
    fmt: fortformat::FortFormat,
    src_path: PathBuf,
}

impl Iterator for GenericRowIter {
    type Item = Result<GenericRow, GggError>;

    fn next(&mut self) -> Option<Self::Item> {
        let res = self.lines.next()?
            .map_err(|e| GggError::CouldNotRead { path: self.src_path.clone(), reason: e.to_string() });

        let line = match res {
            Ok(s) => s,
            Err(e) => return Some(Err(e)),
        };

        let row: GenericRow = match fortformat::from_str_with_fields(&line, &self.fmt, &self.colnames) {
            Ok(r) => r,
            Err(e) => return Some(Err(GggError::DataError { path: self.src_path.clone(), cause: e.to_string() })),
        };

        Some(Ok(row))
    }
}

/// Iterate over a tabular GGG file.
/// 
/// A tabular GGG file must contain:
/// 
/// 1. a first line that specifies the number of lines in the header,
/// 2. a line in the header beginning with "format=" that gives the Fortran
///    format of the data,
/// 3. a list of column names as the last line of the header, and
/// 4. a table of values written in a Fortran format fixed space format, 
///    where the first column is the spectrum name and the remaining columns
///    are numeric.
/// 
/// The name for the spectrum column must contain "spectrum" in it (ignoring
/// case).
pub fn iter_tabular_file(file: &Path) -> Result<GenericRowIter, GggError> {
    let mut fbuf = utils::FileBuf::open(file)?;
    let nhead = utils::get_nhead(&mut fbuf)?;
    let mut fmt_str = None;
    let mut col_str = None;
    for i in 1..nhead {
        let line = fbuf.read_header_line()?;
        let line = line.trim_start();
        if line.starts_with("format=") {
            fmt_str = Some(line.replace("format=", "").to_string());
        }
        if i == nhead - 1 {
            col_str = Some(line.to_string());
        }
    }

    let fmt = if let Some(s) = fmt_str {
        fortformat::FortFormat::parse(&s).map_err(|e| {
            GggError::HeaderError(HeaderError::ParseError { 
                location: file.into(), cause: format!("invalid Fortran format string: {e}")
            })
        })?
    } else {
        return Err(GggError::HeaderError(HeaderError::ParseError { 
            location: file.into(), cause: "could not find format line".into()
        }))
    };

    let colnames = if let Some(s) = col_str {
        s.split_whitespace()
            .enumerate()
            .map(|(i,s)| {
                if i == 0 && s.to_ascii_lowercase().contains("spectrum") {
                    // Standardize different names for the spectrum column so that
                    // serde can work
                    "spectrum".to_string()
                } else {
                    s.to_string()
                }
            }).collect_vec()
    } else {
        // This shouldn't happen (because it'll always be set as the last line of the header),
        // but just in case...
        return Err(GggError::HeaderError(HeaderError::ParseError {
            location: file.into(), cause: "could not find column name line".into()
        }))
    };

    Ok(GenericRowIter { 
        lines: fbuf.lines(),
        colnames,
        fmt,
        src_path: file.to_path_buf()
    })
}


/// Write the header of a postprocessing file.
/// 
/// # Inputs
/// - `f`: the handle to write to, usually a mutable [`std::io::BufWriter`] or similar.
/// - `ncol`: the number of columns in the file (including the spectrum name).
/// - `naux`: the number of columns containing auxiliary data (i.e not retrieved quantities).
/// - `program_versions`: the list of programs that generated this file to add to the header.
///   If using this to write the first post processing file, make sure to include GSETUP and GFIT
///   from the `.col` files, as well as the program generating the current file. If using this to
///   write a later post processing file, then usually previous program versions will be included
///   in the `extra_lines` read from the previous file's header, and this will only include the
///   new program.
/// - `extra_lines`: additional lines to include in the header, e.g. AICF or ADCF values.
/// - `missing_value`: the value to use as a fill value for missing data. Should be *significantly*
///   larger than any real value, [`POSTPROC_FILL_VALUE`] is a good default.
/// - `format_str`: the Fortran format string which the output follows.
/// - `column_names`: a slice of all the data columns' names.
/// 
/// A note on `format_str` regarding compatibility with Fortran GGG programs: many of these programs
/// expect a 1-character-wide column just after the spectrum name which is kept for compatibility with
/// older runlog formats. Since the Rust code does not serialize that, the `format_str` value you pass
/// here should include that if needed, even if that means it differs from the string used by [`fortformat`]
/// to actually write the output. (That is, usually you will remove the "a1" column for the string given
/// to [`fortformat`] and add one to the width of the spectrum name column.)
pub fn write_postproc_header<W: Write>(mut f: W, ncol: usize, nrow: usize, naux: usize, program_versions: &[ProgramVersion],
                                       extra_lines: &[String], missing_value: f64, format_str: &str, column_names: &[String])
-> error_stack::Result<(), WriteError>
{
    // Skip single-character fields; those seem to be a holdover to allow a : or ; to follow
    // the spectrum name?
    let col_width = fortformat::FortFormat::parse(format_str)
        .map_err(|e| WriteError::convert_error(
            format!("Could not interpret widths in format string: {e}")
        ))?.into_fields()
<<<<<<< HEAD
        .ok_or_else(|| WriteError::convert_error("Format was list directed, expected fixed width"))?
        .into_iter()
        .filter_map(|field| {
            let width = field.width().expect("Expected fixed width format");
            if width > 1 { Some(width) } else { None }
=======
        .expect("Fortran format string should contain fixed width fields, not list-directed input (i.e. must not be '*')")
        .into_iter()
        .filter_map(|field| {
            let width = field.width().expect("write_postproc_header should not receive a format string with non-fixed width fields");
            if width > 1 { 
                Some(width)
            } else {
                None
            }
>>>>>>> 2f0df93c
        });

    // The extra 4 = line with nhead etc. + missing + format + colnames
    let nhead = program_versions.len() + extra_lines.len() + 4;
    let first_line_format = fortformat::FortFormat::parse("(i2,i5,i7,i4)")
        .expect("The (hard coded) Fortran format for the first line of a post-processing output file should be valid");
    fortformat::to_writer((nhead, ncol, nrow, naux), &first_line_format, &mut f)
        .change_context_lazy(|| WriteError::IoError)?;

    for pver in program_versions.iter() {
        writeln!(f, " {pver}").change_context_lazy(|| WriteError::IoError)?;
    }

    for line in extra_lines {
        // The trim_end protects against newlines being accidentally doubled from lines read in
        // from a previous file.
        writeln!(f, "{}", line.trim_end()).change_context_lazy(|| WriteError::IoError)?;
    }

    let mvfmt = fortformat::FortFormat::parse("(1pe11.4)").unwrap();
    let mvstr = fortformat::to_string(missing_value, &mvfmt).unwrap();
    writeln!(f, "missing: {mvstr}").change_context_lazy(|| WriteError::IoError)?;

    writeln!(f, "format:{format_str}").change_context_lazy(|| WriteError::IoError)?;

    for (width, name) in col_width.zip(column_names) {
        let width = width as usize;
        let n = if name.len() >= width - 1 { 0 } else { width - 1 - name.len() };
        write!(f, " {name}{}", " ".repeat(n)).change_context_lazy(|| WriteError::IoError)?;
    }
    writeln!(f, "").change_context_lazy(|| WriteError::IoError)?;

    Ok(())
}

#[derive(Debug, Clone)]
pub struct PostprocFileHeader {
    pub nhead: usize,
    pub ncol: usize,
    pub nrec: usize,
    pub naux: usize,
    program_versions: HashMap<String, ProgramVersion>,
    correction_factors: HashMap<String, HashMap<String, (f64, f64)>>,
    missing_value: f64,
    fformat: FortFormat,
    column_names: Vec<String>,
}

impl PostprocFileHeader {
    pub fn read_postproc_file_header<F: BufRead>(file: &mut FileBuf<F>) -> error_stack::Result<Self, HeaderError> {
        let sizes = get_file_shape_info(file, 4)?;
        // Since get_file_shape_info guarantees the length of sizes, this is safe.
        let nhead = sizes[0];
        let ncol = sizes[1];
        let nrec = sizes[2];
        let naux = sizes[3];

        let mut program_versions = HashMap::new();
        let mut correction_factors = HashMap::new();
        let mut missing_value = None;
        let mut fformat = None;
        let mut column_names = None;

        let mut iline = 1;
        while iline < nhead {
            iline += 1;
            let line = file.read_header_line()?;
            if line.contains("Correction Factors") {
                let (key, cf_map) = parse_corr_fac_block(file, line, &mut iline)?;
                correction_factors.insert(key, cf_map);
            } else if line.starts_with("missing:") {
                let (_, v) = line.split_once(":").unwrap();
                missing_value = Some(
                    v.trim().parse::<f64>().change_context_lazy(|| HeaderError::ParseError { 
                        location: FileLocation::new(Some(file.path.clone()), Some(iline+1), Some(line.clone())),
                        cause: "Could not parse missing value into a float".into()
                    })?
                );
            } else if line.starts_with("format:") {
                let (_, fmt) = line.split_once(":").unwrap();
                fformat = Some(
                    FortFormat::parse(fmt).map_err(|e| HeaderError::ParseError { 
                        location: FileLocation::new(Some(file.path.clone()), Some(iline+1), Some(line.clone())),
                        cause: format!("Could not parse the format line: {e}")
                    })?
                );
            } else if iline == nhead {
                column_names = Some(line.split_whitespace().map(|s| s.to_string()).collect_vec());
            } else {
                dbg!((iline, nhead));
                let pv = ProgramVersion::from_str(&line).change_context_lazy(|| HeaderError::ParseError {
                    location: FileLocation::new(Some(file.path.clone()), Some(iline+1), Some(line.clone())),
                    cause: "Could not parse program version".into(),
                })?;

                program_versions.insert(pv.program.clone(), pv);
            }
        }
        
        let missing_value = missing_value.ok_or_else(|| HeaderError::ParseError { 
            location: file.path.as_path().into(), 
            cause: "The 'missing:' line was not found".into()
        })?;

        let fformat = fformat.ok_or_else(|| HeaderError::ParseError { 
            location: file.path.as_path().into(), 
            cause: "The 'format:' line was not found".into()
        })?;

        let column_names = column_names.ok_or_else(|| HeaderError::ParseError { 
            location: file.path.as_path().into(),
            cause: "The column names were not found".into()
        })?;

        Ok(Self { nhead, ncol, nrec, naux, program_versions, correction_factors, missing_value, fformat, column_names })
    }

    fn aux_varnames(&self) -> &[String] {
        &self.column_names[..self.naux]
    }

    fn gas_varnames(&self) -> &[String] {
        &self.column_names[self.naux..]
    }
}

fn parse_corr_fac_block<F: BufRead>(file: &mut FileBuf<F>, first_line: String, iline: &mut usize) 
-> error_stack::Result<(String, HashMap<String, (f64, f64)>), HeaderError> {
    let (cf_name, cf_nums) = first_line.split_once(":")
        .ok_or_else(|| HeaderError::ParseError { 
            location: FileLocation::new(Some(file.path.clone()), Some(*iline+1), Some(first_line.clone())), 
            cause: "Line containing 'Correction Factors' must have a colon in it".to_string()
        })?;

    let s = cf_nums.split_whitespace().nth(0)
        .ok_or_else(|| HeaderError::ParseError { 
            location: FileLocation::new(Some(file.path.clone()), Some(*iline+1), Some(first_line.clone())),
            cause: "A corrections file line did not have at least one number after the colon".into()
        })?;

    let nfactor = s.parse::<usize>()
        .change_context_lazy(|| HeaderError::ParseError {
            location: FileLocation::new(Some(file.path.clone()), Some(*iline+1), Some(first_line.clone())),
            cause: "Could not parse first value after colon in correction factor line as an unsiged integer".into()
        })?;

    let mut cf_map = HashMap::new();
    for _ in 0..nfactor {
        let line = file.read_header_line()?;
        *iline += 1;
        if let Some((key, value, uncertainty)) = line.split_whitespace().collect_tuple() {
            let value = value.parse::<f64>()
            .change_context_lazy(|| HeaderError::ParseError { 
                location: FileLocation::new(Some(file.path.clone()), Some(*iline+1), Some(line.clone())),
                cause: format!("Could not parse the {key} value into a float"),
            })?;

            let uncertainty = uncertainty.parse::<f64>()
            .change_context_lazy(|| HeaderError::ParseError { 
                location: FileLocation::new(Some(file.path.clone()), Some(*iline+1), Some(line.clone())),
                cause: format!("Could not parse the {key} uncertainty into a float"),
            })?;

            let key = key.to_string();
            cf_map.insert(key, (value, uncertainty));
        } else {
            let n = line.split_whitespace().count();
            return Err(HeaderError::ParseError {
                location: FileLocation::new(Some(file.path.clone()), Some(*iline+1), Some(line)),
                cause: format!("A line with correction factor values should have 3 whitespace separated values, this one had {n}.")
            }.into())
        }
    }

    let cf_name = cf_name.split("Correction").nth(0)
        .expect("Correction factor header line should have 'Correction' in it")
        .trim()
        .to_string();
    Ok((cf_name, cf_map))
}


pub struct PostprocFile {
    buffer: FileBuf<BufReader<std::fs::File>>,
    header: PostprocFileHeader
}

impl PostprocFile {
    pub fn open(p: &Path) -> Result<Self, GggError> {
        let mut buffer = FileBuf::open(p)?;
        let header = PostprocFileHeader::read_postproc_file_header(&mut buffer)
            .map_err(|e| GggError::HeaderError(e.current_context().to_owned()))?;
        Ok(Self { buffer, header })
    }

    pub fn next_data_record(&mut self) -> Result<PostprocData, GggError> {
        let line = self.buffer.read_data_line()?;
        
        // If I try to directly deserialize to PostprocData, even with #[serde(borrow)]
        // on the data field, I can't return the record because Serde thinks the borrowed
        // value comes from `line`, even though it's the column names from this struct.
        // So we go through an intermediate struct to work around that and clearly define
        // that the borrowed fields are the header's column names.
        let field_names = self.header.column_names.iter().map(|s| s.as_str()).collect_vec();
        let rec: PpDataTmp = fortformat::de::from_str_with_fields(
            &line,
            &self.header.fformat,
            &field_names
        ).map_err(|e| GggError::DataError { 
            path: self.buffer.path.clone(), 
            cause: format!("Could not deserialize next line: {e}")
        })?;

        let aux_it = self.header.aux_varnames()[1..].iter()
            .map(|k| (k.as_str(), *rec.data.get(k.as_str()).unwrap()));
        let aux_data = HashMap::from_iter(aux_it);

        let gas_it = self.header.gas_varnames().iter()
            .map(|k| (k.as_str(), *rec.data.get(k.as_str()).unwrap()));
        let gas_data = HashMap::from_iter(gas_it);
        Ok(PostprocData { spectrum: rec.spectrum, aux_data, gas_data })
    }

    pub fn aux_varnames(&self) -> &[String] {
        self.header.aux_varnames()
    }

    pub fn gas_varnames(&self) -> &[String] {
        self.header.gas_varnames()
    }
}

#[derive(Debug, Deserialize)]
struct PpDataTmp<'f> {
    spectrum: String,
    #[serde(flatten, borrow)]
    data: HashMap<&'f str, f64>,
}

#[derive(Debug, PartialEq)]
pub struct PostprocData<'f> {
    spectrum: String,
    aux_data: HashMap<&'f str, f64>,
    gas_data: HashMap<&'f str, f64>,
}

impl<'f> approx::AbsDiffEq for PostprocData<'f> {
    type Epsilon = f64;

    fn default_epsilon() -> Self::Epsilon {
        f64::default_epsilon()
    }

    fn abs_diff_eq(&self, other: &Self, epsilon: Self::Epsilon) -> bool {
        if self.spectrum != other.spectrum { return false; }
        if self.aux_data.keys().any(|&k| !other.aux_data.contains_key(k)) { return false; }
        if other.aux_data.keys().any(|&k| !self.aux_data.contains_key(k)) { return false; }
        if self.gas_data.keys().any(|&k| !other.gas_data.contains_key(k)) { return false; }
        if other.gas_data.keys().any(|&k| !self.gas_data.contains_key(k)) { return false; }

        for (&k, v) in self.aux_data.iter() {
            let v2 = other.aux_data.get(k).unwrap();
            if f64::abs_diff_ne(v, v2, epsilon) { return false; }
        }

        for (&k, v) in self.gas_data.iter() {
            let v2 = other.gas_data.get(k).unwrap();
            if f64::abs_diff_ne(v, v2, epsilon) { return false; }
        }

        true
    }
}

#[cfg(test)]
mod tests {
    use rstest::{rstest,fixture};
    use crate::test_utils::test_data_dir;
    use super::*;

    #[fixture]
    fn benchmark_ray_path() -> PathBuf {
        let test_data_dir = PathBuf::from(file!())
            .parent().unwrap()
            .parent().unwrap()
            .join("test-data");
        test_data_dir.join("pa_ggg_benchmark.ray")
    }

    #[rstest]
    fn test_generic_iter(benchmark_ray_path: PathBuf) {
        let mut it = iter_tabular_file(&benchmark_ray_path).unwrap();
        let data = it.next().unwrap().unwrap();
        assert_eq!(data.spectrum(), "pa20040721saaaaa.043");
        approx::assert_abs_diff_eq!(data.get("Pobs").unwrap(), 950.7);
        approx::assert_abs_diff_eq!(data.get("ASZA").unwrap(), 39.684);
        approx::assert_abs_diff_eq!(data.get("Zmin").unwrap(), 0.46083);

        let data = it.next().unwrap().unwrap();
        assert_eq!(data.spectrum(), "pa20040721saaaab.043");

        let data = it.next().unwrap().unwrap();
        assert_eq!(data.spectrum(), "pa20040721saaaaa.119");
        approx::assert_abs_diff_eq!(data.get("Pobs").unwrap(), 950.6);
        approx::assert_abs_diff_eq!(data.get("ASZA").unwrap(), 63.799);
        approx::assert_abs_diff_eq!(data.get("Zmin").unwrap(), 0.46742);
    }

    #[fixture]
    fn benchmark_aia_file() -> PathBuf {
        test_data_dir().join("pa_ggg_benchmark.vav.ada.aia")
    }

    #[rstest]
    fn test_read_aia_header(benchmark_aia_file: PathBuf) {
        fn test_correction(dict: &HashMap<String, (f64, f64)>, key: &str, value: f64, uncertainty: f64) {
            let v = dict.get(key);
            assert!(v.is_some(), "{key} missing from corrections hash map");
            let (fval, func) = v.unwrap();
            approx::assert_abs_diff_eq!(fval, &value);
            approx::assert_abs_diff_eq!(func, &uncertainty);
        }

        let f = PostprocFile::open(&benchmark_aia_file).unwrap();
        // Only need to test the shape, program versions, corrections, and missing value. The column names
        // and fortran format will be implicitly tested by the data read test.
        assert_eq!(f.header.nhead, 32);
        assert_eq!(f.header.ncol, 55);
        assert_eq!(f.header.nrec, 4);
        assert_eq!(f.header.naux, 25);

        let ex_pgrm_vers = HashMap::from([
            ("apply_insitu_correction".to_string(), ProgramVersion{
                program: "apply_insitu_correction".to_string(),
                version: "Version 1.38".to_string(),
                date: "2020-03-20".to_string(),
                authors: "GCT,JLL".to_string()
            }),
            ("average_results".to_string(), ProgramVersion{
                program: "average_results".to_string(),
                version: "Version 1.36".to_string(),
                date: "2020-06-04".to_string(),
                authors: "GCT,JLL".to_string()
            }),
            ("apply_airmass_correction".to_string(), ProgramVersion{
                program: "apply_airmass_correction".to_string(),
                version: "Version 1.36".to_string(),
                date: "2020-06-08".to_string(),
                authors: "GCT,JLL".to_string()
            }),
            ("collate_results".to_string(), ProgramVersion{
                program: "collate_results".to_string(),
                version: "Version 2.07".to_string(),
                date: "2020-04-09".to_string(),
                authors: "GCT,JLL".to_string()
            }),
            ("GFIT".to_string(), ProgramVersion{
                program: "GFIT".to_string(),
                version: "Version 5.28".to_string(),
                date: "2020-04-24".to_string(),
                authors: "GCT".to_string()
            }),
            ("GSETUP".to_string(), ProgramVersion{
                program: "GSETUP".to_string(),
                version: "Version 4.60".to_string(),
                date: "2020-04-03".to_string(),
                authors: "GCT".to_string()
            }),
        ]);

        assert_eq!(f.header.program_versions, ex_pgrm_vers);

        test_correction(&f.header.correction_factors["Airmass-Independent/In-Situ"], "xco2", 0.9898, 0.0010);
        test_correction(&f.header.correction_factors["Airmass-Independent/In-Situ"], "xch4", 0.9765, 0.0020);
        test_correction(&f.header.correction_factors["Airmass-Independent/In-Situ"], "xn2o", 0.9638, 0.0100);
        test_correction(&f.header.correction_factors["Airmass-Independent/In-Situ"], "xco",  1.0672, 0.0200);
        test_correction(&f.header.correction_factors["Airmass-Independent/In-Situ"], "xh2o", 1.0183, 0.0100);
        test_correction(&f.header.correction_factors["Airmass-Independent/In-Situ"], "xluft", 1.000, 0.0000);

        test_correction(&f.header.correction_factors["Airmass-Dependent"], "xco2_6220", -0.0068, 0.0050);
        test_correction(&f.header.correction_factors["Airmass-Dependent"], "xco2_6339", -0.0068, 0.0050);
        test_correction(&f.header.correction_factors["Airmass-Dependent"], "xlco2_4852", 0.0000, 0.0000);
        test_correction(&f.header.correction_factors["Airmass-Dependent"], "xwco2_6073", 0.0000, 0.0000);
        test_correction(&f.header.correction_factors["Airmass-Dependent"], "xwco2_6500", 0.0000, 0.0000);
        test_correction(&f.header.correction_factors["Airmass-Dependent"], "xch4_5938", 0.0053, 0.0080);
        test_correction(&f.header.correction_factors["Airmass-Dependent"], "xch4_6002", 0.0053, 0.0080);
        test_correction(&f.header.correction_factors["Airmass-Dependent"], "xch4_6076", 0.0053, 0.0080);
        test_correction(&f.header.correction_factors["Airmass-Dependent"], "xn2o_4395", 0.0039, 0.0100);
        test_correction(&f.header.correction_factors["Airmass-Dependent"], "xn2o_4430", 0.0039, 0.0100);
        test_correction(&f.header.correction_factors["Airmass-Dependent"], "xn2o_4719", 0.0039, 0.0100);
        test_correction(&f.header.correction_factors["Airmass-Dependent"], "xco_4233", -0.0483, 0.1000);
        test_correction(&f.header.correction_factors["Airmass-Dependent"], "xco_4290", -0.0483, 0.1000);
        test_correction(&f.header.correction_factors["Airmass-Dependent"], "xluft_6146", -0.0000, 0.0000);

        approx::assert_abs_diff_eq!(f.header.missing_value, 9.8755E+35);

    }

    #[rstest]
    fn test_read_aia_data(benchmark_aia_file: PathBuf) {
        let ex_rec_1 = PostprocData {
            spectrum: "pa20040721saaaaa.043".to_string(),
            aux_data: HashMap::from([("year", 2004.55698948), ("day", 203.85815), ("hour", 20.59560), ("run", 1.0), ("lat", 45.945), ("long", -90.27300), ("zobs", 0.44200),
                                     ("zmin", 0.46100), ("asza", 39.68400), ("azim", 242.28101), ("osds", 0.13800), ("opd", 45.02000), ("fovi", 0.00240), ("amal", 0.0),
                                     ("graw", 0.00753), ("tins", 30.3), ("pins", 0.9), ("tout", 29.1), ("pout", 950.70001), ("hout", 62.8), ("sia", 207.5), ("fvsi", 0.00720),
                                     ("wspd", 1.7), ("wdir", 125.0)]),
            gas_data: HashMap::from([("xluft", 9.9472E-01), ("xluft_error", 7.9155E-03), ("xhf", 6.5608E-11), ("xhf_error", 9.0112E-12), ("xh2o", 6.2161E-03), ("xh2o_error", 5.1153E-05),
                                     ("xth2o", 6.2822E-03), ("xth2o_error", 5.6500E-05), ("xhdo", 5.3816E-03), ("xhdo_error", 5.1541E-05), ("xco", 8.4321E-08), ("xco_error", 1.5600E-09),
                                     ("xn2o", 3.0876E-07), ("xn2o_error", 3.0009E-09), ("xch4", 1.7782E-06), ("xch4_error", 1.6033E-08), ("xlco2", 3.7259E-04), ("xlco2_error", 4.4156E-06),
                                     ("xzco2", 3.7233E-04), ("xzco2_error", 3.7511E-06), ("xfco2", 3.7546E-04), ("xfco2_error", 4.6550E-06), ("xwco2", 3.7637E-04), ("xwco2_error", 3.8073E-06),
                                     ("xco2", 3.8072E-04), ("xco2_error", 3.4998E-06), ("xo2", 2.0950E-01), ("xo2_error", 1.6671E-03), ("xhcl", 1.6840E-10), ("xhcl_error", 1.4365E-12)])
        };
        let mut f = PostprocFile::open(&benchmark_aia_file).unwrap();
        let rec = f.next_data_record().unwrap();
        approx::assert_abs_diff_eq!(rec, ex_rec_1)
    }
}<|MERGE_RESOLUTION|>--- conflicted
+++ resolved
@@ -56,14 +56,8 @@
     }
 }
 
-<<<<<<< HEAD
 
 #[derive(Debug, Clone, PartialEq, Eq)]
-=======
-/// A struct representing the components of a complete GGG program version string
-/// as found in the post processing file headers.
-#[derive(Debug, PartialEq, Eq)]
->>>>>>> 2f0df93c
 pub struct ProgramVersion {
     /// The program name, e.g. "GFIT" or "collate_results"
     pub program: String,
@@ -256,72 +250,6 @@
         format!("Could not parse the format string '{s}': {e}")
     })
 }
-<<<<<<< HEAD
-=======
-/// Read the header of a tabular file and return the column names.
-/// 
-/// Given an open file reader that points to the start of a tabular file,
-/// this reads the header (and advances the pointer to after the header).
-/// The column names are parsed from the final line of the header and returned.
-pub fn read_postproc_file_header<F: BufRead>(file: &mut FileBuf<F>) -> error_stack::Result<PostprocFileHeader, HeaderError> {
-    let sizes = get_file_shape_info(file, 2)?;
-    let nhead = sizes[0];
-    let ncol = sizes[1];
-    let nrow = sizes.get(2).map(|v| *v);
-    let nauxcol = sizes.get(3).map(|v| *v);
-
-    let mut missing_val_line = None;
-    let mut format_line = None;
-    let mut extra_lines = vec![];
-    let mut line = String::new();
-    for ihead in 1..nhead {
-        line = file.read_header_line()?;
-        if line.trim().starts_with("format") {
-            format_line = Some(line.clone());
-        } else if line.trim().starts_with("missing:") {
-            missing_val_line = Some(line.clone());
-        } else if ihead < nhead - 1 {
-            extra_lines.push(line.clone());
-        }
-    }
-
-    let format = if let Some(fmt) = format_line {
-        parse_postproc_format_str(fmt, true).map_err(|e| {
-            HeaderError::ParseError { 
-                location: file.path.as_path().into(),
-                cause: e }
-        })?
-    } else {
-        return Err(HeaderError::ParseError { location: file.path.as_path().into(), cause: "Could not find format line in header".to_string() }.into());
-    };
-
-    let missing = missing_val_line.map(|line| {
-        let (_, val) = line.split_once(":").unwrap();
-        val.trim().parse::<f64>().map_err(|e| HeaderError::ParseError { 
-            location: file.path.clone().into(),
-            cause: format!("Missing value could not be parsed as a float ({e})")
-        })
-    }).transpose()?;
-
-    let column_names = line.trim()
-        .split_ascii_whitespace()
-        .map(|s| s.to_string())
-        .collect_vec();
-    Ok(PostprocFileHeader { nhead, ncol, nrow, nauxcol, missing, format, column_names, extra_lines })
-}
-
-#[derive(Debug)]
-pub struct PostprocFileHeader {
-    pub nhead: usize,
-    pub ncol: usize,
-    pub nrow: Option<usize>,
-    pub nauxcol: Option<usize>,
-    pub missing: Option<f64>,
-    pub format: FortFormat,
-    pub column_names: Vec<String>,
-    pub extra_lines: Vec<String>,
-}
->>>>>>> 2f0df93c
 
 pub fn read_col_file_header<F: BufRead>(file: &mut FileBuf<F>) -> error_stack::Result<ColFileHeader, HeaderError> {
     let (nhead, ncol) = get_nhead_ncol(file)
@@ -928,13 +856,6 @@
         .map_err(|e| WriteError::convert_error(
             format!("Could not interpret widths in format string: {e}")
         ))?.into_fields()
-<<<<<<< HEAD
-        .ok_or_else(|| WriteError::convert_error("Format was list directed, expected fixed width"))?
-        .into_iter()
-        .filter_map(|field| {
-            let width = field.width().expect("Expected fixed width format");
-            if width > 1 { Some(width) } else { None }
-=======
         .expect("Fortran format string should contain fixed width fields, not list-directed input (i.e. must not be '*')")
         .into_iter()
         .filter_map(|field| {
@@ -944,7 +865,6 @@
             } else {
                 None
             }
->>>>>>> 2f0df93c
         });
 
     // The extra 4 = line with nhead etc. + missing + format + colnames
@@ -986,11 +906,12 @@
     pub ncol: usize,
     pub nrec: usize,
     pub naux: usize,
-    program_versions: HashMap<String, ProgramVersion>,
-    correction_factors: HashMap<String, HashMap<String, (f64, f64)>>,
-    missing_value: f64,
-    fformat: FortFormat,
-    column_names: Vec<String>,
+    pub program_versions: HashMap<String, ProgramVersion>,
+    pub correction_factors: HashMap<String, HashMap<String, (f64, f64)>>,
+    pub extra_lines: Vec<String>,
+    pub missing_value: f64,
+    pub fformat: FortFormat,
+    pub column_names: Vec<String>,
 }
 
 impl PostprocFileHeader {
@@ -1004,6 +925,7 @@
 
         let mut program_versions = HashMap::new();
         let mut correction_factors = HashMap::new();
+        let mut extra_lines = vec![];
         let mut missing_value = None;
         let mut fformat = None;
         let mut column_names = None;
@@ -1041,6 +963,12 @@
                 })?;
 
                 program_versions.insert(pv.program.clone(), pv);
+
+                if let Ok(pv) = ProgramVersion::from_str(&line) {
+                    program_versions.insert(pv.program.clone(), pv);
+                } else {
+                    extra_lines.push(line.trim_end().to_string());
+                }
             }
         }
         
@@ -1059,7 +987,7 @@
             cause: "The column names were not found".into()
         })?;
 
-        Ok(Self { nhead, ncol, nrec, naux, program_versions, correction_factors, missing_value, fformat, column_names })
+        Ok(Self { nhead, ncol, nrec, naux, program_versions, correction_factors, missing_value, extra_lines, fformat, column_names })
     }
 
     fn aux_varnames(&self) -> &[String] {
