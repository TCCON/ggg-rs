//! Common errors across the ggg-rs crate
use std::{path::{PathBuf, Path}, fmt::Display, error::Error};
<<<<<<< HEAD
=======

#[derive(Debug, Default, Clone)]
pub struct FileLocation {
    path: Option<PathBuf>,
    line_num: Option<usize>,
    line_value: Option<String>,
}

impl FileLocation {
    pub fn new<P: AsRef<Path>, S: AsRef<str>>(path: Option<P>, line_num: Option<usize>, line_value: Option<S>) -> Self {
        Self { 
            path: path.map(|p| p.as_ref().to_owned()), 
            line_num,
            line_value: line_value.map(|s| s.as_ref().to_owned()) 
        }
    }
}


impl From<&Path> for FileLocation {
    fn from(value: &Path) -> Self {
        Self::new::<_, &'static str>(Some(value), None, None)
    }
}

impl From<PathBuf> for FileLocation {
    fn from(value: PathBuf) -> Self {
        Self::new::<_, &'static str>(Some(value), None, None)
    }
}

impl From<&str> for FileLocation {
    fn from(value: &str) -> Self {
        Self::new::<PathBuf, _>(None, None, Some(value))
    }
}

impl From<String> for FileLocation {
    fn from(value: String) -> Self {
        Self::new::<PathBuf, _>(None, None, Some(value))
    }
}

impl Display for FileLocation {
    fn fmt(&self, f: &mut std::fmt::Formatter<'_>) -> std::fmt::Result {
        if let Some(p) = self.path.as_deref() {
            write!(f, "in file '{}'", p.display())?;
        }

        if let Some(num) = self.line_num {
            write!(f, "at line {num}")?;
        }

        if let Some(value) = self.line_value.as_deref() {
            if self.path.is_some() || self.line_num.is_some() {
                write!(f, "(line = '{value}')")?;
            } else {
                write!(f, "in line '{value}'")?;
            }
        }

        Ok(())
    }
}


#[derive(Debug, Clone)]
pub enum HeaderError {
    ParseError{location: FileLocation, cause: String},
    NumLinesMismatch{expected: usize, got: usize},
    NumColMismatch{location: FileLocation, expected: usize, got: usize},
    CouldNotRead{location: FileLocation, cause: String},
}

impl Display for HeaderError {
    fn fmt(&self, f: &mut std::fmt::Formatter<'_>) -> std::fmt::Result {
        match self {
            Self::ParseError { location, cause } => {
                write!(f, "Could not parse header line {location}: {cause}")
            },
            Self::NumLinesMismatch { expected, got } => {
                write!(f, "Expected {expected} header lines, nhead indicates {got}")
            },
            Self::NumColMismatch { location, expected, got } => {
                write!(f, "Number of data columns ({got}) does not match that defined in the first line ({expected}) {location}")
            },
            Self::CouldNotRead{location, cause} => {
                write!(f, "Could not read {location}: {cause}")
            }
        }
    }
}

impl Error for HeaderError {}
>>>>>>> b6b4fa45

/// Errors related to working with datetimes
#[derive(Debug, thiserror::Error)]
pub enum DateTimeError {
    #[error("Year {0}, month {1}, day {2} is not a valid date")]
    InvalidYearMonthDay(i32, u32, u32),
    #[error("Year {year} month {month} does not have {n} {weekday}s")]
    NoNthWeekday{year: i32, month: u32, n: u8, weekday: chrono::Weekday},
    #[error("{0} falls in the repeated hour of the DST -> standard transition, cannot determine the timezone")]
    AmbiguousDst(chrono::NaiveDateTime),
    #[error("Error adding timezone to naive datetime: {0}")]
    InvalidTimezone(String),
}

#[derive(Debug, Default, Clone)]
pub struct FileLocation {
    path: Option<PathBuf>,
    line_num: Option<usize>,
    line_value: Option<String>,
}

impl FileLocation {
    pub fn new<P: AsRef<Path>, S: AsRef<str>>(path: Option<P>, line_num: Option<usize>, line_value: Option<S>) -> Self {
        Self { 
            path: path.map(|p| p.as_ref().to_owned()), 
            line_num,
            line_value: line_value.map(|s| s.as_ref().to_owned()) 
        }
    }
}


impl From<&Path> for FileLocation {
    fn from(value: &Path) -> Self {
        Self::new::<_, &'static str>(Some(value), None, None)
    }
}

impl From<PathBuf> for FileLocation {
    fn from(value: PathBuf) -> Self {
        Self::new::<_, &'static str>(Some(value), None, None)
    }
}

impl From<&str> for FileLocation {
    fn from(value: &str) -> Self {
        Self::new::<PathBuf, _>(None, None, Some(value))
    }
}

impl From<String> for FileLocation {
    fn from(value: String) -> Self {
        Self::new::<PathBuf, _>(None, None, Some(value))
    }
}

impl Display for FileLocation {
    fn fmt(&self, f: &mut std::fmt::Formatter<'_>) -> std::fmt::Result {
        if let Some(p) = self.path.as_deref() {
            write!(f, "in file '{}'", p.display())?;
        }

        if let Some(num) = self.line_num {
            write!(f, "at line {num}")?;
        }

        if let Some(value) = self.line_value.as_deref() {
            if self.path.is_some() || self.line_num.is_some() {
                write!(f, "(line = '{value}')")?;
            } else {
                write!(f, "in line '{value}'")?;
            }
        }

        Ok(())
    }
}


#[derive(Debug)]
pub enum HeaderError {
    ParseError{location: FileLocation, cause: String},
    NumLinesMismatch{expected: usize, got: usize},
    NumColMismatch{location: FileLocation, expected: usize, got: usize},
    CouldNotRead{location: FileLocation, cause: String},
}

impl Display for HeaderError {
    fn fmt(&self, f: &mut std::fmt::Formatter<'_>) -> std::fmt::Result {
        match self {
            Self::ParseError { location, cause } => {
                write!(f, "Could not parse header line {location}: {cause}")
            },
            Self::NumLinesMismatch { expected, got } => {
                write!(f, "Expected {expected} header lines, nhead indicates {got}")
            },
            Self::NumColMismatch { location, expected, got } => {
                write!(f, "Number of data columns ({got}) does not match that defined in the first line ({expected}) {location}")
            },
            Self::CouldNotRead{location, cause} => {
                write!(f, "Could not read {location}: {cause}")
            }
        }
    }
}

impl Error for HeaderError {}

/// Errors related to reading the body of a file (not the header, though
/// functions that read the header to interpret the body may convert header
/// errors to body errors).
/// 
/// Each variant has a similarly named function that uses generics to make
/// it more convenient for construction.
#[derive(Debug, thiserror::Error)]
pub enum BodyError {
    /// A read operation failed. This may mean that the file could not be
    /// found, that reading the next *N* bytes from the file failed, or
    /// that necessary information could not be obtained from the header
    /// to continue reading.
    #[error("Error reading {loc}: {reason}")]
    CouldNotRead{loc: FileLocation, reason: String},

    /// Some value in the file is formatted incorrectly, and therefore
    /// cannot be interpreted.
    #[error("Unexpected format in {loc}: {reason}")]
    UnexpectedFormat{loc: FileLocation, reason: String},

    #[error("{0}")]
    Custom(String),
}

impl BodyError {
    pub fn could_not_read<R: Into<String>>(reason: R, path: Option<PathBuf>, line_num: Option<usize>, line_value: Option<String>) -> Self {
        Self::CouldNotRead {
            loc: FileLocation { path, line_num, line_value },
            reason: reason.into()
        }
    }

    pub fn unexpected_format<R: Into<String>>(reason: R, path: Option<PathBuf>, line_num: Option<usize>, line_value: Option<String>) -> Self {
        Self::UnexpectedFormat {
            loc: FileLocation { path, line_num, line_value },
            reason: reason.into()
        }
    }

    pub fn custom<R: Into<String>>(reason: R) -> Self {
        Self::Custom(reason.into())
    }
}


/// Errors related to writing an output file.
/// 
/// Each variant that requires an inner value has a similarly named
/// function that uses generics to make it more convenient for construction.
#[derive(Debug, thiserror::Error)]
pub enum WriteError {
    /// Some aspect of the value could not be properly converted to the output format.
    #[error("Error converting value for output: {0}")]
    ConvertError(String),

    /// A general input/output error occurred. This is expected to be used in an
    /// [`error_stack::Report`] with the actual error as another part of the stack.
    #[error("I/O error")]
    IoError,
}

impl WriteError {
    pub fn convert_error<S: Into<String>>(reason: S) -> Self {
        Self::ConvertError(reason.into())
    }
}<|MERGE_RESOLUTION|>--- conflicted
+++ resolved
@@ -1,7 +1,18 @@
 //! Common errors across the ggg-rs crate
 use std::{path::{PathBuf, Path}, fmt::Display, error::Error};
-<<<<<<< HEAD
-=======
+
+/// Errors related to working with datetimes
+#[derive(Debug, thiserror::Error)]
+pub enum DateTimeError {
+    #[error("Year {0}, month {1}, day {2} is not a valid date")]
+    InvalidYearMonthDay(i32, u32, u32),
+    #[error("Year {year} month {month} does not have {n} {weekday}s")]
+    NoNthWeekday{year: i32, month: u32, n: u8, weekday: chrono::Weekday},
+    #[error("{0} falls in the repeated hour of the DST -> standard transition, cannot determine the timezone")]
+    AmbiguousDst(chrono::NaiveDateTime),
+    #[error("Error adding timezone to naive datetime: {0}")]
+    InvalidTimezone(String),
+}
 
 #[derive(Debug, Default, Clone)]
 pub struct FileLocation {
@@ -96,114 +107,6 @@
 }
 
 impl Error for HeaderError {}
->>>>>>> b6b4fa45
-
-/// Errors related to working with datetimes
-#[derive(Debug, thiserror::Error)]
-pub enum DateTimeError {
-    #[error("Year {0}, month {1}, day {2} is not a valid date")]
-    InvalidYearMonthDay(i32, u32, u32),
-    #[error("Year {year} month {month} does not have {n} {weekday}s")]
-    NoNthWeekday{year: i32, month: u32, n: u8, weekday: chrono::Weekday},
-    #[error("{0} falls in the repeated hour of the DST -> standard transition, cannot determine the timezone")]
-    AmbiguousDst(chrono::NaiveDateTime),
-    #[error("Error adding timezone to naive datetime: {0}")]
-    InvalidTimezone(String),
-}
-
-#[derive(Debug, Default, Clone)]
-pub struct FileLocation {
-    path: Option<PathBuf>,
-    line_num: Option<usize>,
-    line_value: Option<String>,
-}
-
-impl FileLocation {
-    pub fn new<P: AsRef<Path>, S: AsRef<str>>(path: Option<P>, line_num: Option<usize>, line_value: Option<S>) -> Self {
-        Self { 
-            path: path.map(|p| p.as_ref().to_owned()), 
-            line_num,
-            line_value: line_value.map(|s| s.as_ref().to_owned()) 
-        }
-    }
-}
-
-
-impl From<&Path> for FileLocation {
-    fn from(value: &Path) -> Self {
-        Self::new::<_, &'static str>(Some(value), None, None)
-    }
-}
-
-impl From<PathBuf> for FileLocation {
-    fn from(value: PathBuf) -> Self {
-        Self::new::<_, &'static str>(Some(value), None, None)
-    }
-}
-
-impl From<&str> for FileLocation {
-    fn from(value: &str) -> Self {
-        Self::new::<PathBuf, _>(None, None, Some(value))
-    }
-}
-
-impl From<String> for FileLocation {
-    fn from(value: String) -> Self {
-        Self::new::<PathBuf, _>(None, None, Some(value))
-    }
-}
-
-impl Display for FileLocation {
-    fn fmt(&self, f: &mut std::fmt::Formatter<'_>) -> std::fmt::Result {
-        if let Some(p) = self.path.as_deref() {
-            write!(f, "in file '{}'", p.display())?;
-        }
-
-        if let Some(num) = self.line_num {
-            write!(f, "at line {num}")?;
-        }
-
-        if let Some(value) = self.line_value.as_deref() {
-            if self.path.is_some() || self.line_num.is_some() {
-                write!(f, "(line = '{value}')")?;
-            } else {
-                write!(f, "in line '{value}'")?;
-            }
-        }
-
-        Ok(())
-    }
-}
-
-
-#[derive(Debug)]
-pub enum HeaderError {
-    ParseError{location: FileLocation, cause: String},
-    NumLinesMismatch{expected: usize, got: usize},
-    NumColMismatch{location: FileLocation, expected: usize, got: usize},
-    CouldNotRead{location: FileLocation, cause: String},
-}
-
-impl Display for HeaderError {
-    fn fmt(&self, f: &mut std::fmt::Formatter<'_>) -> std::fmt::Result {
-        match self {
-            Self::ParseError { location, cause } => {
-                write!(f, "Could not parse header line {location}: {cause}")
-            },
-            Self::NumLinesMismatch { expected, got } => {
-                write!(f, "Expected {expected} header lines, nhead indicates {got}")
-            },
-            Self::NumColMismatch { location, expected, got } => {
-                write!(f, "Number of data columns ({got}) does not match that defined in the first line ({expected}) {location}")
-            },
-            Self::CouldNotRead{location, cause} => {
-                write!(f, "Could not read {location}: {cause}")
-            }
-        }
-    }
-}
-
-impl Error for HeaderError {}
 
 /// Errors related to reading the body of a file (not the header, though
 /// functions that read the header to interpret the body may convert header
