use std::{collections::HashMap, fmt::Display, io::{BufRead, Write}, path::{Path, PathBuf}, process::ExitCode, str::FromStr};

use clap::{Args, Parser, Subcommand};
use error_stack::ResultExt;
use itertools::Itertools;
use serde::{Deserialize, Serialize};

fn main() -> ExitCode {
    if let Err(e) = main_inner() {
        eprintln!("ERROR: {e:?}");
        ExitCode::FAILURE
    } else {
        ExitCode::SUCCESS
    }
}

fn main_inner() -> error_stack::Result<(), CliError> {
    let args = Cli::parse();
    match args.command {
        Commands::Quick(quick_args) => {
            let no_filters_defined = quick_args.filtering.filter.no_filters();
            let output = quick_args.output.clone();
            let nc_file = quick_args.nc_file.clone();
            let nchanged = driver(output,quick_args.into(), &nc_file)?;
            if nchanged == 0 && no_filters_defined {
                println!("Note: nothing flagged because you gave neither the --less-than nor --greater-than argument.");
            }
        },
        Commands::Json(json_args) => {
            let filter_set = json_args.load_filters()?;
            let no_filters_defined = filter_set.no_filters();
            let nchanged = driver(json_args.output, filter_set, &json_args.nc_file)?;
            if nchanged == 0 && no_filters_defined {
                println!("Note: nothing flagged because no filters were defined in the given JSON file");
            }
        },
        Commands::JsonTemplate(template_args) => {
            FilterSet::write_template(&template_args.template_file)?;
        },
    }

    Ok(())
}

fn driver(output: OutputCli, filters: FilterSet, nc_file: &Path) -> error_stack::Result<u64, CliError> {
    // One check - if we are outputting to a new path, make sure that isn't a directory but
    // that its parent directory exists. This way we can give a clearer error message.
    if let Some(out_file) = &output.output {
        if out_file.is_dir() {
            return Err(CliError::UserError("Path given to --output must not be a directory".to_string()).into());
        }

        // The second check is necessary because e.g. "test.nc" has a parent of "" which doesn't exist,
        // but means "." which better exist.
        if let Some(parent) = out_file.parent() {
            if !parent.exists() && !parent.as_os_str().is_empty() {
                return Err(CliError::UserError(format!(
                    "The directory part of --output ({}) must exist, i.e. for --output /home/me/test.nc, /home/me must exist.",
                    out_file.parent().map(|p| p.to_str()).flatten().unwrap_or("")
                )).into());
            }
        } else {
            // We really shouldn't get here (the is_dir check should catch these cases), but just in case
            return Err(CliError::UserError(format!("{} is not a valid path for --output (cannot be your root directory or a drive prefix)", out_file.display())).into());
        }

    }


    let data = load_flags_and_data(nc_file, &filters.filter_vars())?;
    let (new_flags, nchanged) = update_flags(data, &filters, &filters.flags)?;

    if nchanged == 0 {
        if output.in_place {
            println!("No flags required update, file {} unchanged.", nc_file.display());
        } else if output.always_copy {
            // Ok to unwrap args.output.output - Cli::parse ensures in_place or output is given
            let out_file = output.output.as_deref().unwrap();
            std::fs::copy(nc_file, out_file)
                .change_context(CliError::IoError)
                .attach_printable("Could not copy NC_FILE to the path given by --output")?;
            println!("No flags required update, copied {} to {}", nc_file.display(), out_file.display());
        } else {
            // Ok to unwrap args.output.output - Cli::parse ensures in_place or output is given
            println!("No flags required update, did not produce/overwrite output file {}", output.output.unwrap().display());
        }
        return Ok(nchanged);
    }

    let output_file = if let Some(f) = &output.output {
        std::fs::copy(nc_file, &f)
            .change_context(CliError::IoError)
            .attach_printable("Could not copy NC_FILE to the path given by --output")?;
        f
    } else if output.in_place {
        nc_file
    } else {
        panic!("One of --in-place or --output must be given");
    };

    let mut ds = netcdf::append(&output_file)
        .attach_printable("Could not edit the original (if --in-place) or output (if --output) netCDF file")
        .change_context(CliError::NcError)?;
    let mut flags = ds.variable_mut("flag")
        .ok_or_else(|| CliError::MissingReqVariable("flag"))
        .attach_printable("This occurred while trying to get the flag variable in either the new output file or (if --in-place given) the original file")?; // this really shouldn't happen, since we read that variable in already
<<<<<<< HEAD
    flags.put_values(data.flags.as_slice().unwrap(), netcdf::Extents::All)
=======
    flags.put_values(new_flags.as_slice().unwrap(), netcdf::extent::Extents::All)
>>>>>>> 2f0df93c
        .change_context(CliError::NcError)
        .attach_printable("This occur write new flag values to either the new output file or (if --in-place given) the original file")?;

    println!("{nchanged} flag values updated");
    Ok(nchanged)
}

#[derive(Debug, thiserror::Error)]
enum CliError {
    #[error("Missing required variable '{0}' - is this a TCCON private file?")]
    MissingReqVariable(&'static str),
    #[error("The filter variable '{0}' is not present in this file")]
    MissingFilterVariable(String),
    #[error("The variable {0} was not {1}D")]
    WrongDimension(String, u8),
    #[error("The filter, timestamp, and flag variables are not all the same length")]
    MismatchedLengths,
    #[error("The flag at index {0} (0-based) already has the flag set you are trying to replace")]
    FlagReplaceError(usize),
    #[error("Unexpected netCDF error")]
    NcError,
    #[error("Unexpected I/O error")]
    IoError,
    #[error("{0}")]
    UserError(String),
}

fn load_flags_and_data<S: AsRef<str> + ToString>(nc_file: &Path, filter_varnames: &[S] ) -> error_stack::Result<TcconData, CliError> {
    let ds = netcdf::open(nc_file)
        .change_context(CliError::NcError)?;

    let timestamps = ds.variable("time")
        .ok_or_else(|| CliError::MissingReqVariable("time"))?
        .get::<f64, _>(netcdf::Extents::All)
        .change_context(CliError::NcError)?
        .into_dimensionality::<ndarray::Ix1>()
        .change_context_lazy(|| CliError::WrongDimension("time".to_string(), 1))?;

    let flags = ds.variable("flag")
        .ok_or_else(|| CliError::MissingReqVariable("flag"))?
        .get::<i16, _>(netcdf::Extents::All)
        .change_context(CliError::NcError)?
        .into_dimensionality::<ndarray::Ix1>()
        .change_context_lazy(|| CliError::WrongDimension("flag".to_string(), 1))?;

<<<<<<< HEAD
    let filter_var = ds.variable(filter_varname)
        .ok_or_else(|| CliError::MissingFilterVariable(filter_varname.to_string()))?
        .get::<f32, _>(netcdf::Extents::All)
        .change_context(CliError::NcError)
        .attach_printable("This error may be caused by trying to filter on a variable that is not of type 'float'")?
        .into_dimensionality::<ndarray::Ix1>()
        .change_context_lazy(|| CliError::WrongDimension(filter_varname.to_string(), 1))?;
=======
    let mut filter_vars = HashMap::new();
    for varname in filter_varnames {
        let data = ds.variable(varname.as_ref())
            .ok_or_else(|| CliError::MissingFilterVariable(varname.to_string()))?
            .values_arr::<f32, _>(netcdf::extent::Extents::All)
            .change_context(CliError::NcError)
            .attach_printable("This error may be caused by trying to filter on a variable that is not of type 'float'")?
            .into_dimensionality::<ndarray::Ix1>()
            .change_context_lazy(|| CliError::WrongDimension(varname.to_string(), 1))?;
        filter_vars.insert(varname.to_string(), data);
    }

>>>>>>> 2f0df93c

    Ok(TcconData { filter_vars, timestamps, flags })
}


#[derive(Debug)]
struct TcconData {
    filter_vars: HashMap<String, ndarray::Array1<f32>>,
    timestamps: ndarray::Array1<f64>,
    flags: ndarray::Array1<i16>,
}

impl TcconData {
    fn into_parts(self) -> (ndarray::Array1<f64>, ndarray::Array1<i16>, HashMap<String, ndarray::Array1<f32>>) {
        (self.timestamps, self.flags, self.filter_vars)
    }
}

fn update_flags(data: TcconData, filtering: &FilterSet, flagging: &Flags) -> error_stack::Result<(ndarray::Array1<i16>, u64), CliError> {
    let timestamp_check = GreaterLess {
        greater_than: filtering.timespan.time_greater_than.map(|dt| dt.and_utc().timestamp() as f64),
        less_than: filtering.timespan.time_less_than.map(|dt| dt.and_utc().timestamp() as f64),
        combination: filtering.timespan.time_mode
    };

    for data_arr in data.filter_vars.values() {
        if data_arr.len() != data.timestamps.len() || data_arr.len() != data.flags.len() {
            return Err(CliError::MismatchedLengths.into());
        }
    }

    let mut nchanged = 0;
    let (data_timestamps, mut data_flags, filter_data) = data.into_parts();

    for (i, f) in data_flags.iter_mut().enumerate() {
        // We checked the lengths before, so we are okay to unwrap here.
        let t = data_timestamps.get(i).unwrap();

        if !timestamp_check.no_limits() && !timestamp_check.do_flag(t) {
            // println!("Skipped for time");
            continue;
        }

        if filtering.do_flag(&filter_data, i) {
            let new = flagging.flag_type.update_flag(*f, flagging.flag, flagging.existing_flags)
                .change_context_lazy(|| CliError::FlagReplaceError(i))
                .attach_printable("Suggestion: this may be because part of the file's timespan already has a manual or release flag set. Either use the date limits to work around that, or allow skipping/overwriting existing flags with the --existing-flags option.")?;

            if &new != f {
                *f = new;
                nchanged += 1;
            }
        }
    }

    
    Ok((data_flags, nchanged))
}

/// Add manual or release flags in a TCCON private netCDF file.
/// 
/// This program allows you manually flag data in a TCCON private file
/// based on the timestamp and value of a variable in the file. This
/// is meant to allow you to flag data when a certain error metric not
/// normally considered is too large or small.
/// 
/// Although there are a large number of arguments to this program, only
/// a few are required: --nc-file, --filter-var, one of --in-place or
/// --output, and at least one of --less-than and/or --greater-than. Note
/// than forgetting to pass --less-than and --greater-than will not produce
/// an error, but will not add any flags.
#[derive(Debug, Parser)]
struct Cli {
    #[clap(subcommand)]
    command: Commands
}

#[derive(Debug, Clone, Subcommand)]
enum Commands {
    Quick(QuickCli),
    Json(JsonCli),
    JsonTemplate(TemplateCli)
}

/// Flag a netCDF file on a single variable with arguments given via the command line
#[derive(Debug, Clone, Args)]
struct QuickCli {
    #[command(flatten)]
    output: OutputCli,

    #[command(flatten)]
    flagging: Flags,

    #[command(flatten)]
    filtering: FilterCli,

    /// The path to the input netCDF file to add flags to.
    #[clap(long)]
    nc_file: PathBuf,
}

/// Flag a netCDF file on multiple variables defined in a JSON file.
#[derive(Debug, Args, Clone)]
struct JsonCli {
    #[command(flatten)]
    output: OutputCli,

    /// Path to a JSON file containing the filter settings.
    json_file: PathBuf,

    /// The path to the input netCDF file to add flags to
    #[clap(long)]
    nc_file: PathBuf
}

impl JsonCli {
    fn load_filters(&self) -> error_stack::Result<FilterSet, CliError> {
        let f = std::fs::File::open(&self.json_file)
            .change_context_lazy(|| CliError::IoError)?;
        let rdr = std::io::BufReader::new(f);
        let lines: Vec<String> = rdr.lines()
            .filter(|res| {
                // Remove comment lines, keep other lines and errors
                if let Ok(s) = res {
                    !s.trim_start().starts_with("//")
                } else {
                    true
                }
            })
            .try_collect()
            .change_context_lazy(|| CliError::IoError)?;
        let contents = lines.join("\n");
        let filter_set: FilterSet = serde_json::from_str(&contents)
            .change_context_lazy(|| CliError::IoError)?;
        Ok(filter_set)
    }
}

/// Create an example of the filter JSON file
#[derive(Debug, Clone, Args)]
struct TemplateCli {
    /// Path to write the template to
    template_file: PathBuf,
}

#[derive(Debug, Clone, Args)]
struct OutputCli {
    /// Modify the given netCDF file in place. Either this or --output must
    /// be given. Use --output if you prefer not to modify your original netCDF
    /// file.
    #[clap(short='i', long, conflicts_with = "output", required = true)]  // conflicts_with take precedence over required, that's how we defined one of in_place and output is required
    in_place: bool,

    /// Path to write out the modified netCDF file. Either this or --in-place 
    /// must be given. Note that if no flags are changed, the output file
    #[clap(short='o', long, required = true)]
    output: Option<PathBuf>,

    /// Set this flag so that the file specified by --output is always created,
    /// even if no changes to the flags are required.
    #[clap(long)]
    always_copy: bool,
}

#[derive(Debug, Clone, Args, Deserialize, Serialize)]
struct Flags {
    /// Value to use when flagging data. This must be a value between 1 and 9,
    /// it will be multiplied by 1000 and added to existing flags, i.e. this will 
    /// be treated as a manual flag. See --existing-flags for how conflicts with
    /// existing manual flags are handled.
    #[clap(short='f', long, default_value_t=9)]
    flag: u8,

    /// This controls what happens if you try to flag an observation that already
    /// has a manual flag. This can one of the following values: "error" (the default)
    /// will throw an error if we try to flag an observation that already has a manual
    /// flag; "skip" will leave the current manual flag in place; "overwrite" will replace
    /// the current manual flag.
    #[clap(short='e', long, default_value_t = ExistingFlag::default())]
    existing_flags: ExistingFlag,

    /// Which flag type ("manual" or "release") to set in the file. This controls which 
    /// place in the flag integer is set; for "manual" it is the 1000s place, for "release"
    /// it is the 10000s place. IMPORTANT: most users should use the default of "manual". 
    /// Release flags are intended ONLY for Caltech staff to use to flag data in response
    /// to QA/QC feedback.
    #[clap(long, default_value_t = FlagType::default())]
    flag_type: FlagType,
}

impl Default for Flags {
    fn default() -> Self {
        Self { flag: 9, existing_flags: Default::default(), flag_type: Default::default() }
    }
}

#[derive(Debug, Clone, Args)]
struct FilterCli {
    #[clap(flatten)]
    filter: Filter,
    #[clap(flatten)]
    timespan: Timespan
}

#[derive(Debug, Clone, Args, Deserialize, Serialize)]
struct Filter {
    /// For numeric variables, flag observations less than this value.
    /// Negative values are allowed.
    #[clap(short='l', long, allow_negative_numbers=true)]
    #[serde(default)]
    less_than: Option<f32>,

    /// For numeric variables, flag observations greater than this value.
    /// Negative values are allowed.
    #[clap(short='g', long, allow_negative_numbers=true)]
    #[serde(default)]
    greater_than: Option<f32>,

    /// If both --less-than and --greater-than are given, this determines
    /// whether the observation is flagged if VARIABLE has a value between
    /// greater_than and less_than (i.e. greater_than <= v <= less_than) 
    /// if the value is outside less_than and greater_than (i.e. v >= greater_than
    /// OR v <= less_than). Passing "in" or "inside" for this flag uses the first
    /// criterion, passing "out" or "outside" uses the second.
    /// If only one of --less-than  and --greater-than are given, then only the
    /// respective comparison is used; i.e. --less-than 0 will add a flag 
    /// to all measurements where the filter variable is <= 0.
    #[clap(long, default_value_t = Combination::default())]
    #[serde(default)]
    value_mode: Combination,

    /// This is a required argument, it is the name of the variable to filter on.
    #[clap(short='x', long)]
    filter_var: String,
}

impl Filter {
    fn do_flag(&self, data: &HashMap<String, ndarray::Array1<f32>>, index: usize) -> bool {
        let comp = GreaterLess {
            less_than: self.less_than,
            greater_than: self.greater_than,
            combination: self.value_mode,
        };

        let value = data.get(&self.filter_var)
            .expect("All filter variables should be loaded before filtering")
            .get(index)
            .expect("All filter variables should have the same number of elements as the flag variable");
        comp.do_flag(value)
    }

    fn no_filters(&self) -> bool {
        self.less_than.is_none() && self.greater_than.is_none()
    }
}

#[derive(Debug, Clone, Default, Args, Deserialize, Serialize)]
struct Timespan {
    /// To limit the flags to only a specific time period, use this flag along with
    /// --time-greater-than to specify that time period. See --time-and-or for how these
    /// two arguments are interpreted together. These two arguments are
    /// compared to the timestamps in the netCDF file, so should be given in UTC.
    /// The datetimes may be given in the following formats: YYYY-MM-DD, 
    /// YYYY-MM-DD HH:MM, or YYYY-MM-DD HH:MM:SS. Note that the last two contain
    /// spaces, so must be quoted. Alternatively, you may use a T in place of the
    /// space; that is "2004-07-01 12:00" and "2004-07-01T12:00" are both valid.
    #[clap(long, visible_alias="time-lt", value_parser = parse_cli_time_str)]
    time_less_than: Option<chrono::NaiveDateTime>,

    /// See --time-less-than and --time-mode.
    #[clap(long, visible_alias="time-gt", value_parser = parse_cli_time_str)]
    time_greater_than: Option<chrono::NaiveDateTime>,

    /// If both --time-less-than and --time-greater-than are given, this controls how
    /// they are combined. The default, "inside", flaggs a measurement only if its time
    /// time t is between time_greater_than and time_less_than.
    /// Set this to "outside" to instead flag if t >= time_greater_than OR t <= time_less_than,
    /// useful for flagging all points outside a given time period.
    #[clap(long, default_value_t = Combination::default())]
    time_mode: Combination,
}

#[derive(Debug, Clone, Deserialize, Serialize)]
struct FilterAndGroup {
    filters: Vec<Filter>
}

impl FilterAndGroup {
    fn do_flag(&self, data: &HashMap<String, ndarray::Array1<f32>>, index: usize) -> bool {
        // Only flag if all of the filters say we should flag.
        self.filters.iter().all(|f| f.do_flag(data, index))
    }

    fn no_filters(&self) -> bool {
        if self.filters.is_empty() {
            return true;
        }

        self.filters.iter().all(|f| f.no_filters())
    }
}

#[derive(Debug, Clone, Deserialize, Serialize)]
struct FilterSet {
    groups: Vec<FilterAndGroup>,
    #[serde(default)]
    timespan: Timespan,
    #[serde(default)]
    flags: Flags
}

impl From<QuickCli> for FilterSet {
    fn from(value: QuickCli) -> Self {
        Self { 
            groups: vec![FilterAndGroup{ filters: vec![value.filtering.filter] }],
            timespan: value.filtering.timespan,
            flags: value.flagging
        }
    }
}

impl FilterSet {
    fn template() -> Self {
        let cl_filter = Filter{ less_than: Some(0.05), greater_than: None, value_mode: Combination::Inside, filter_var: "o2_7885_cl".to_string() };
        let rms_filter = Filter{ greater_than: Some(0.5), less_than: None, value_mode: Combination::Inside, filter_var: "o2_7885_rmsocl".to_string() };
        let sg_filter = Filter{ less_than: Some(-0.1), greater_than: Some(0.1), value_mode: Combination::Outside, filter_var: "o2_7885_sg".to_string() };

        let group1 = FilterAndGroup{ filters: vec![cl_filter, rms_filter ]};
        let group2 = FilterAndGroup{ filters: vec![sg_filter] };
        let timespan = Timespan{ 
            time_less_than: None, 
            time_greater_than: Some(chrono::NaiveDate::from_ymd_opt(2024, 1, 1).unwrap().and_hms_opt(0, 0, 0).unwrap()),
            time_mode: Combination::Inside
        };
        let flags = Flags::default();

        Self { groups: vec![group1, group2], timespan, flags }
    }

    fn write_template(path: &Path) -> error_stack::Result<(), CliError> {
        let comments = [
            "This is an example filter JSON file.",
            "The top level field 'groups' is required, 'flags' and 'timespan' are not.",
            "Each entry in 'groups' represents one filter group, a value will be flagged",
            "if any of the filter groups returns true. A group returns true if all of the",
            "individual filters inside it return true.",
            "A filter must have 'filter_var' and one or both of 'less_than' and 'greater_than',",
            "value_mode is optional and defaults to 'inside'.",
            "For timespan, if given, it should have one or both of 'time_less_than' and/or",
            "'time_greater_than', 'time_mode' is optional.",
            "All fields in 'flags' are optional.",
            "The meaning of fields in each individual filter, timespan, and flags mirrors the 'quick' CLI,",
            "see the quick CLI --help for details.",
            "Lines beginning with // (like this) are comments, inline comments are not supported.",
            "Note that error line numbers do not count comment lines."
        ];
        let template = Self::template();
        let mut f = std::fs::File::create(path)
            .change_context_lazy(|| CliError::IoError)?;
        for line in comments {
            writeln!(&mut f, "// {line}").change_context_lazy(|| CliError::IoError)?;
        }
        serde_json::to_writer_pretty(&mut f, &template)
            .change_context_lazy(|| CliError::IoError)?;

        Ok(())
    }

    fn do_flag(&self, data: &HashMap<String, ndarray::Array1<f32>>, index: usize) -> bool {
        // Flag if any of the groups says we should flag
        self.groups.iter().any(|g| g.do_flag(data, index))
    }

    fn filter_vars(&self) -> Vec<&str> {
        let mut varnames = vec![];
        for group in self.groups.iter() {
            for filter in group.filters.iter() {
                varnames.push(filter.filter_var.as_str());
            }
        }
        varnames
    }

    fn no_filters(&self) -> bool {
        if self.groups.is_empty() {
            return true;
        }

        self.groups.iter().all(|g| g.no_filters())
    }
}

fn parse_cli_time_str(s: &str) -> Result<chrono::NaiveDateTime, String> {
    match s.len() {
        10 => {
            // YYYY-MM-DD format
            let date = chrono::NaiveDate::parse_from_str(s, "%Y-%m-%d").map_err(|e| e.to_string())?;
            date.and_hms_opt(0, 0, 0).ok_or_else(|| format!("Cannot have midnight on {s} as a time."))
        },
        16 => {
            // YYYY-MM-DD HH:MM or YYYY-MM-DDTHH:MM format
            if s.chars().nth(10) == Some('T') {
                chrono::NaiveDateTime::parse_from_str(s, "%Y-%m-%dT%H:%M").map_err(|e| e.to_string())
            } else {
                chrono::NaiveDateTime::parse_from_str(s, "%Y-%m-%d %H:%M").map_err(|e| e.to_string())
            }
        },
        19 => {
            // YYYY-MM-DD HH:MM:SS or YYYY-MM-DDTHH:MM:SS format
            if s.chars().nth(10) == Some('T') {
                chrono::NaiveDateTime::parse_from_str(s, "%Y-%m-%dT%H:%M:%S").map_err(|e| e.to_string())
            } else {
                chrono::NaiveDateTime::parse_from_str(s, "%Y-%m-%d %H:%M:%S").map_err(|e| e.to_string())
            }
        },
        _ => {
            Err("Datetimes must be given in one of the following formats: YYYY-MM-DD, 'YYYY-MM-DD HH:MM', 'YYYY-MM-DD HH:MM:SS'. In the last two, the space may be replaced with a T if desired.".to_string())
        }
    }
}

// fn deserialize_time_str_opt<'de, D>(deserializer: D) -> Result<Option<chrono::NaiveDateTime>, D::Error>
// where D: Deserializer<'de> {
//     let value = Option<String>::deseria?;
//     let datetime = parse_cli_time_str(&value)
//         .map_err(|e| de::Error::custom(e.to_string()))?;
//     Ok(datetime)
// }


#[derive(Debug, Clone, Copy, Deserialize, Serialize)]
enum ExistingFlag {
    Error,
    SkipEqual,
    Skip,
    Overwrite,
}

impl FromStr for ExistingFlag {
    type Err = String;

    fn from_str(s: &str) -> Result<Self, Self::Err> {
        match s.to_ascii_lowercase().as_str() {
            "error" => Ok(Self::Error),
            "skipeq" => Ok(Self::SkipEqual),
            "skip" => Ok(Self::Skip),
            "overwrite" => Ok(Self::Overwrite),
            _ => Err(format!("'{s}' is not a valid existing flag variant"))
        }
    }
}

impl Display for ExistingFlag {
    fn fmt(&self, f: &mut std::fmt::Formatter<'_>) -> std::fmt::Result {
        match self {
            ExistingFlag::Error => write!(f, "error"),
            ExistingFlag::SkipEqual => write!(f, "skipeq"),
            ExistingFlag::Skip => write!(f, "skip"),
            ExistingFlag::Overwrite => write!(f, "overwrite"),
        }
    }
}

impl Default for ExistingFlag {
    fn default() -> Self {
        Self::Error
    }
}

#[derive(Debug, Clone, Copy, Deserialize, Serialize)]
enum Combination {
    Inside,
    Outside
}

impl Default for Combination {
    fn default() -> Self {
        Self::Inside
    }
}

impl FromStr for Combination {
    type Err = String;

    fn from_str(s: &str) -> Result<Self, Self::Err> {
        match s.to_ascii_lowercase().as_str() {
            "in" | "inside" => Ok(Self::Inside),
            "and" => {
                log::warn!("'and' is deprecated as a keyword to combine limits, use 'in' or 'inside' instead");
                Ok(Self::Inside)
            }
            "out" | "outside" => Ok(Self::Outside),
            "or" => {
                log::warn!("'or' is deprecated as a keyword to combine limits, use 'out' or 'outside' instead");
                Ok(Self::Outside)
            },
            _ => Err(format!("'{s}' is not a valid combination variant"))
        }
    }
}

impl Display for Combination {
    fn fmt(&self, f: &mut std::fmt::Formatter<'_>) -> std::fmt::Result {
        match self {
            Combination::Inside => write!(f, "and"),
            Combination::Outside => write!(f, "or"),
        }
    }
}

#[derive(Debug)]
struct FlagReplaceError {
    place: i16
}

impl Display for FlagReplaceError {
    fn fmt(&self, f: &mut std::fmt::Formatter<'_>) -> std::fmt::Result {
        write!(f, "observation already has a flag in the {}s place", self.place)
    }
}

impl std::error::Error for FlagReplaceError {}

#[derive(Debug, Clone, Copy, Deserialize, Serialize)]
enum FlagType {
    Manual,
    Release
}

impl Default for FlagType {
    fn default() -> Self {
        Self::Manual
    }
}

impl FromStr for FlagType {
    type Err = String;

    fn from_str(s: &str) -> Result<Self, Self::Err> {
        match s.to_ascii_lowercase().as_str() {
            "manual" => Ok(Self::Manual),
            "release" => Ok(Self::Release),
            _ => Err(format!("'{s}' is not a valid flag type"))
        }
    }
}

impl FlagType {
    fn update_flag(&self, original_flag: i16, new_flag_place_value: u8, exists: ExistingFlag) -> Result<i16, FlagReplaceError> {
        let place_value = self.value_in_place(original_flag);
        let new_flag_place_value  = new_flag_place_value as i16 * self.flag_place();
        match exists {
            ExistingFlag::Error => {
                if place_value == 0 {
                    return Ok(original_flag + new_flag_place_value)
                } else {
                    return Err(FlagReplaceError { place: self.flag_place() })
                }
            },
            ExistingFlag::SkipEqual => {
                if place_value == 0 {
                    return Ok(original_flag + new_flag_place_value)
                } else if place_value == new_flag_place_value {
                    return Ok(original_flag)
                } else {
                    return Err(FlagReplaceError { place: self.flag_place() })
                }
            },
            ExistingFlag::Skip => {
                if place_value == 0 {
                    return Ok(original_flag + new_flag_place_value)
                } else {
                    return Ok(original_flag)
                }
            },
            ExistingFlag::Overwrite => {
                return Ok(original_flag - place_value + new_flag_place_value)
            },
        }
    }

    fn flag_place(&self) -> i16 {
        match self {
            FlagType::Manual => 1000,
            FlagType::Release => 10_000,
        }
    }

    fn value_in_place(&self, original_flag: i16) -> i16 {
        let place = self.flag_place();
        if place != 1 && place != 10 && place != 100 && place != 1000 && place != 10_000 {
            panic!("place must be 1, 10, 100, 1000, or 10000")
        }

        let place_value = original_flag.div_euclid(place) % 10;
        place_value * place
    }
}

impl Display for FlagType {
    fn fmt(&self, f: &mut std::fmt::Formatter<'_>) -> std::fmt::Result {
        match self {
            FlagType::Manual => write!(f, "manual"),
            FlagType::Release => write!(f, "release"),
        }
    }
}


struct GreaterLess<T: PartialOrd> {
    less_than: Option<T>,
    greater_than: Option<T>,
    combination: Combination
}

impl<T: PartialOrd> GreaterLess<T> {
    fn no_limits(&self) -> bool {
        self.greater_than.is_none() && self.less_than.is_none()
    }

    fn do_flag(&self, value: &T) -> bool {
        // println!("{value:?} in [{:?}, {:?}]", self.greater_than, self.less_than);
        match (&self.greater_than, &self.less_than) {
            (None, None) => false,
            (None, Some(lim)) => value <= lim,
            (Some(lim), None) => value >= lim,
            (Some(gt_lim), Some(lt_lim)) => {
                match self.combination {
                    Combination::Inside => value >= gt_lim && value <= lt_lim,
                    Combination::Outside => value >= gt_lim || value <= lt_lim,
                }
            },
        }
    }
}<|MERGE_RESOLUTION|>--- conflicted
+++ resolved
@@ -104,11 +104,7 @@
     let mut flags = ds.variable_mut("flag")
         .ok_or_else(|| CliError::MissingReqVariable("flag"))
         .attach_printable("This occurred while trying to get the flag variable in either the new output file or (if --in-place given) the original file")?; // this really shouldn't happen, since we read that variable in already
-<<<<<<< HEAD
-    flags.put_values(data.flags.as_slice().unwrap(), netcdf::Extents::All)
-=======
-    flags.put_values(new_flags.as_slice().unwrap(), netcdf::extent::Extents::All)
->>>>>>> 2f0df93c
+    flags.put_values(new_flags.as_slice().unwrap(), netcdf::Extents::All)
         .change_context(CliError::NcError)
         .attach_printable("This occur write new flag values to either the new output file or (if --in-place given) the original file")?;
 
@@ -154,20 +150,11 @@
         .into_dimensionality::<ndarray::Ix1>()
         .change_context_lazy(|| CliError::WrongDimension("flag".to_string(), 1))?;
 
-<<<<<<< HEAD
-    let filter_var = ds.variable(filter_varname)
-        .ok_or_else(|| CliError::MissingFilterVariable(filter_varname.to_string()))?
-        .get::<f32, _>(netcdf::Extents::All)
-        .change_context(CliError::NcError)
-        .attach_printable("This error may be caused by trying to filter on a variable that is not of type 'float'")?
-        .into_dimensionality::<ndarray::Ix1>()
-        .change_context_lazy(|| CliError::WrongDimension(filter_varname.to_string(), 1))?;
-=======
     let mut filter_vars = HashMap::new();
     for varname in filter_varnames {
         let data = ds.variable(varname.as_ref())
             .ok_or_else(|| CliError::MissingFilterVariable(varname.to_string()))?
-            .values_arr::<f32, _>(netcdf::extent::Extents::All)
+            .get::<f32, _>(netcdf::Extents::All)
             .change_context(CliError::NcError)
             .attach_printable("This error may be caused by trying to filter on a variable that is not of type 'float'")?
             .into_dimensionality::<ndarray::Ix1>()
@@ -175,7 +162,6 @@
         filter_vars.insert(varname.to_string(), data);
     }
 
->>>>>>> 2f0df93c
 
     Ok(TcconData { filter_vars, timestamps, flags })
 }
