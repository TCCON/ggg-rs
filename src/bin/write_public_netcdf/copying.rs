--- conflicted
+++ resolved
@@ -2,14 +2,9 @@
 use compute_helpers::add_geos_version_variable;
 use error_stack::ResultExt;
 use ggg_rs::{
-<<<<<<< HEAD
-    nc_utils::NcArray,
+    nc_utils::{get_string_attr, GetNcAttr, NcArray},
     units::{dmf_long_name, Quantity},
-=======
-    nc_utils::{get_string_attr, GetNcAttr, NcArray},
-    units::dmf_long_name,
     utils::GggNcError,
->>>>>>> 0d34f9fc
 };
 use indexmap::IndexMap;
 use itertools::Itertools;
