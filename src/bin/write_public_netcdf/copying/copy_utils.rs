--- conflicted
+++ resolved
@@ -70,86 +70,6 @@
     Ok(arr)
 }
 
-<<<<<<< HEAD
-/// Retrieve a string attribute's value from a variable already present in memory.
-///
-/// # See also
-///
-/// - [`get_string_attr_from_file`]: to get the variable and its attribute
-/// in one function.
-/// - [`get_root_string_attr`]: to get a string attribute from the root group
-/// of a file.
-pub(super) fn get_string_attr(
-    var: &netcdf::Variable,
-    attr: &str,
-) -> error_stack::Result<String, CopyError> {
-    let res: Result<String, _> = var
-        .attribute_value(attr)
-        .ok_or_else(|| CopyError::missing_req_attr(var.name(), attr))?
-        .change_context_lazy(|| {
-            CopyError::context(format!(
-                "could not read '{attr}' attribute on {}",
-                var.name()
-            ))
-        })?
-        .try_into();
-    res.change_context_lazy(|| {
-        CopyError::context(format!(
-            "could not convert '{attr}' attribute on {} into a string",
-            var.name()
-        ))
-    })
-}
-
-/// Retrieve a string attribute's value from a variable in an open file.
-///
-/// # See also
-///
-/// - [`get_string_attr`]: to get a string attribute value from
-/// a variable object.
-/// - [`get_root_string_attr`]: to get a string attribute from the root group
-/// of a file.
-pub(super) fn get_string_attr_from_file(
-    file: &netcdf::File,
-    varname: &str,
-    attr: &str,
-) -> error_stack::Result<String, CopyError> {
-    let var = file
-        .variable(varname)
-        .ok_or_else(|| CopyError::MissingReqVar(varname.to_string()))?;
-
-    get_string_attr(&var, attr)
-}
-
-/// Retrieve a string attribute's value from the root group of a netCDF file.
-///
-/// # See also
-///
-/// - [`get_string_attr`]: to get a string attribute value from
-/// a variable object.
-/// - [`get_string_attr_from_file`]: to get the variable and its attribute
-/// in one function.
-pub(super) fn get_root_string_attr(
-    file: &netcdf::File,
-    attr: &str,
-) -> error_stack::Result<String, CopyError> {
-    let res: Result<String, _> = file
-        .attribute(attr)
-        .ok_or_else(|| CopyError::missing_req_attr("/", attr))?
-        .value()
-        .change_context_lazy(|| {
-            CopyError::context(format!("could not read root attribute '{attr}'",))
-        })?
-        .try_into();
-    res.change_context_lazy(|| {
-        CopyError::context(format!(
-            "could not convert root attribute '{attr}' into a string"
-        ))
-    })
-}
-
-=======
->>>>>>> 0d34f9fc
 pub(super) fn find_subset_dim(var: &netcdf::Variable, dimname: &str) -> Option<usize> {
     var.dimensions()
         .iter()
